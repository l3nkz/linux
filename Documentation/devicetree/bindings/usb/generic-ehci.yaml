# SPDX-License-Identifier: GPL-2.0
%YAML 1.2
---
$id: http://devicetree.org/schemas/usb/generic-ehci.yaml#
$schema: http://devicetree.org/meta-schemas/core.yaml#

title: USB EHCI Controller Device Tree Bindings

allOf:
  - $ref: "usb-hcd.yaml"

maintainers:
  - Greg Kroah-Hartman <gregkh@linuxfoundation.org>

properties:
  compatible:
    contains:
      const: generic-ehci

  reg:
    maxItems: 1

  interrupts:
    maxItems: 1

  resets:
    minItems: 1
    maxItems: 4

  clocks:
    minItems: 1
    maxItems: 4
    description: |
      In case the Renesas R-Car Gen3 SoCs:
        - if a host only channel: first clock should be host.
        - if a USB DRD channel: first clock should be host and second
          one should be peripheral

  big-endian:
    $ref: /schemas/types.yaml#/definitions/flag
    description:
      Set this flag for HCDs with big endian descriptors and big
      endian registers.

  big-endian-desc:
    $ref: /schemas/types.yaml#/definitions/flag
    description:
      Set this flag for HCDs with big endian descriptors.

  big-endian-regs:
    $ref: /schemas/types.yaml#/definitions/flag
    description:
      Set this flag for HCDs with big endian registers.

  has-transaction-translator:
    $ref: /schemas/types.yaml#/definitions/flag
    description:
      Set this flag if EHCI has a Transaction Translator built into
      the root hub.

  needs-reset-on-resume:
    $ref: /schemas/types.yaml#/definitions/flag
    description:
      Set this flag to force EHCI reset after resume.

<<<<<<< HEAD
=======
  companion:
    $ref: /schemas/types.yaml#/definitions/phandle
    description:
     Phandle of a companion.

>>>>>>> b08baef0
  phys:
    description: PHY specifier for the USB PHY

  phy-names:
    const: usb

required:
  - compatible
  - reg
  - interrupts

additionalProperties: false

examples:
  - |
    usb@e0000300 {
        compatible = "ibm,usb-ehci-440epx", "generic-ehci";
        interrupt-parent = <&UIC0>;
        interrupts = <0x1a 4>;
        reg = <0 0xe0000300 90 0 0xe0000390 70>;
        big-endian;
    };

  - |
    ehci0: usb@1c14000 {
        compatible = "allwinner,sun4i-a10-ehci", "generic-ehci";
        reg = <0x01c14000 0x100>;
        interrupts = <39>;
        clocks = <&ahb_gates 1>;
        phys = <&usbphy 1>;
        phy-names = "usb";
    };

...<|MERGE_RESOLUTION|>--- conflicted
+++ resolved
@@ -63,14 +63,11 @@
     description:
       Set this flag to force EHCI reset after resume.
 
-<<<<<<< HEAD
-=======
   companion:
     $ref: /schemas/types.yaml#/definitions/phandle
     description:
      Phandle of a companion.
 
->>>>>>> b08baef0
   phys:
     description: PHY specifier for the USB PHY
 
