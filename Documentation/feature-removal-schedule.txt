The following is a list of files and features that are going to be
removed in the kernel source tree.  Every entry should contain what
exactly is going away, why it is happening, and who is going to be doing
the work.  When the feature is removed from the kernel, it should also
be removed from this file.

---------------------------

What:	x86 floppy disable_hlt
When:	2012
Why:	ancient workaround of dubious utility clutters the
	code used by everybody else.
Who:	Len Brown <len.brown@intel.com>

---------------------------

What:	CONFIG_APM_CPU_IDLE, and its ability to call APM BIOS in idle
When:	2012
Why:	This optional sub-feature of APM is of dubious reliability,
	and ancient APM laptops are likely better served by calling HLT.
	Deleting CONFIG_APM_CPU_IDLE allows x86 to stop exporting
	the pm_idle function pointer to modules.
Who:	Len Brown <len.brown@intel.com>

----------------------------

What:	x86_32 "no-hlt" cmdline param
When:	2012
Why:	remove a branch from idle path, simplify code used by everybody.
	This option disabled the use of HLT in idle and machine_halt()
	for hardware that was flakey 15-years ago.  Today we have
	"idle=poll" that removed HLT from idle, and so if such a machine
	is still running the upstream kernel, "idle=poll" is likely sufficient.
Who:	Len Brown <len.brown@intel.com>

----------------------------

What:	x86 "idle=mwait" cmdline param
When:	2012
Why:	simplify x86 idle code
Who:	Len Brown <len.brown@intel.com>

----------------------------

What:	PRISM54
When:	2.6.34

Why:	prism54 FullMAC PCI / Cardbus devices used to be supported only by the
	prism54 wireless driver. After Intersil stopped selling these
	devices in preference for the newer more flexible SoftMAC devices
	a SoftMAC device driver was required and prism54 did not support
	them. The p54pci driver now exists and has been present in the kernel for
	a while. This driver supports both SoftMAC devices and FullMAC devices.
	The main difference between these devices was the amount of memory which
	could be used for the firmware. The SoftMAC devices support a smaller
	amount of memory. Because of this the SoftMAC firmware fits into FullMAC
	devices's memory. p54pci supports not only PCI / Cardbus but also USB
	and SPI. Since p54pci supports all devices prism54 supports
	you will have a conflict. I'm not quite sure how distributions are
	handling this conflict right now. prism54 was kept around due to
	claims users may experience issues when using the SoftMAC driver.
	Time has passed users have not reported issues. If you use prism54
	and for whatever reason you cannot use p54pci please let us know!
	E-mail us at: linux-wireless@vger.kernel.org

	For more information see the p54 wiki page:

	http://wireless.kernel.org/en/users/Drivers/p54

Who:	Luis R. Rodriguez <lrodriguez@atheros.com>

---------------------------

What:	IRQF_SAMPLE_RANDOM
Check:	IRQF_SAMPLE_RANDOM
When:	July 2009

Why:	Many of IRQF_SAMPLE_RANDOM users are technically bogus as entropy
	sources in the kernel's current entropy model. To resolve this, every
	input point to the kernel's entropy pool needs to better document the
	type of entropy source it actually is. This will be replaced with
	additional add_*_randomness functions in drivers/char/random.c

Who:	Robin Getz <rgetz@blackfin.uclinux.org> & Matt Mackall <mpm@selenic.com>

---------------------------

What:	The ieee80211_regdom module parameter
When:	March 2010 / desktop catchup

Why:	This was inherited by the CONFIG_WIRELESS_OLD_REGULATORY code,
	and currently serves as an option for users to define an
	ISO / IEC 3166 alpha2 code for the country they are currently
	present in. Although there are userspace API replacements for this
	through nl80211 distributions haven't yet caught up with implementing
	decent alternatives through standard GUIs. Although available as an
	option through iw or wpa_supplicant its just a matter of time before
	distributions pick up good GUI options for this. The ideal solution
	would actually consist of intelligent designs which would do this for
	the user automatically even when travelling through different countries.
	Until then we leave this module parameter as a compromise.

	When userspace improves with reasonable widely-available alternatives for
	this we will no longer need this module parameter. This entry hopes that
	by the super-futuristically looking date of "March 2010" we will have
	such replacements widely available.

Who:	Luis R. Rodriguez <lrodriguez@atheros.com>

---------------------------

What:	dev->power.power_state
When:	July 2007
Why:	Broken design for runtime control over driver power states, confusing
	driver-internal runtime power management with:  mechanisms to support
	system-wide sleep state transitions; event codes that distinguish
	different phases of swsusp "sleep" transitions; and userspace policy
	inputs.  This framework was never widely used, and most attempts to
	use it were broken.  Drivers should instead be exposing domain-specific
	interfaces either to kernel or to userspace.
Who:	Pavel Machek <pavel@ucw.cz>

---------------------------

What:	/proc/<pid>/oom_adj
When:	August 2012
Why:	/proc/<pid>/oom_adj allows userspace to influence the oom killer's
	badness heuristic used to determine which task to kill when the kernel
	is out of memory.

	The badness heuristic has since been rewritten since the introduction of
	this tunable such that its meaning is deprecated.  The value was
	implemented as a bitshift on a score generated by the badness()
	function that did not have any precise units of measure.  With the
	rewrite, the score is given as a proportion of available memory to the
	task allocating pages, so using a bitshift which grows the score
	exponentially is, thus, impossible to tune with fine granularity.

	A much more powerful interface, /proc/<pid>/oom_score_adj, was
	introduced with the oom killer rewrite that allows users to increase or
	decrease the badness score linearly.  This interface will replace
	/proc/<pid>/oom_adj.

	A warning will be emitted to the kernel log if an application uses this
	deprecated interface.  After it is printed once, future warnings will be
	suppressed until the kernel is rebooted.

---------------------------

What:	remove EXPORT_SYMBOL(kernel_thread)
When:	August 2006
Files:	arch/*/kernel/*_ksyms.c
Check:	kernel_thread
Why:	kernel_thread is a low-level implementation detail.  Drivers should
        use the <linux/kthread.h> API instead which shields them from
	implementation details and provides a higherlevel interface that
	prevents bugs and code duplication
Who:	Christoph Hellwig <hch@lst.de>

---------------------------

What:	Unused EXPORT_SYMBOL/EXPORT_SYMBOL_GPL exports
	(temporary transition config option provided until then)
	The transition config option will also be removed at the same time.
When:	before 2.6.19
Why:	Unused symbols are both increasing the size of the kernel binary
	and are often a sign of "wrong API"
Who:	Arjan van de Ven <arjan@linux.intel.com>

---------------------------

What:	PHYSDEVPATH, PHYSDEVBUS, PHYSDEVDRIVER in the uevent environment
When:	October 2008
Why:	The stacking of class devices makes these values misleading and
	inconsistent.
	Class devices should not carry any of these properties, and bus
	devices have SUBSYTEM and DRIVER as a replacement.
Who:	Kay Sievers <kay.sievers@suse.de>

---------------------------

What:	ACPI procfs interface
When:	July 2008
Why:	ACPI sysfs conversion should be finished by January 2008.
	ACPI procfs interface will be removed in July 2008 so that
	there is enough time for the user space to catch up.
Who:	Zhang Rui <rui.zhang@intel.com>

---------------------------

What:	CONFIG_ACPI_PROCFS_POWER
When:	2.6.39
Why:	sysfs I/F for ACPI power devices, including AC and Battery,
        has been working in upstream kernel since 2.6.24, Sep 2007.
	In 2.6.37, we make the sysfs I/F always built in and this option
	disabled by default.
	Remove this option and the ACPI power procfs interface in 2.6.39.
Who:	Zhang Rui <rui.zhang@intel.com>

---------------------------

What:	/proc/acpi/event
When:	February 2008
Why:	/proc/acpi/event has been replaced by events via the input layer
	and netlink since 2.6.23.
Who:	Len Brown <len.brown@intel.com>

---------------------------

What:	i386/x86_64 bzImage symlinks
When:	April 2010

Why:	The i386/x86_64 merge provides a symlink to the old bzImage
	location so not yet updated user space tools, e.g. package
	scripts, do not break.
Who:	Thomas Gleixner <tglx@linutronix.de>

---------------------------

What:	GPIO autorequest on gpio_direction_{input,output}() in gpiolib
When:	February 2010
Why:	All callers should use explicit gpio_request()/gpio_free().
	The autorequest mechanism in gpiolib was provided mostly as a
	migration aid for legacy GPIO interfaces (for SOC based GPIOs).
	Those users have now largely migrated.  Platforms implementing
	the GPIO interfaces without using gpiolib will see no changes.
Who:	David Brownell <dbrownell@users.sourceforge.net>
---------------------------

What:	b43 support for firmware revision < 410
When:	The schedule was July 2008, but it was decided that we are going to keep the
        code as long as there are no major maintanance headaches.
	So it _could_ be removed _any_ time now, if it conflicts with something new.
Why:	The support code for the old firmware hurts code readability/maintainability
	and slightly hurts runtime performance. Bugfixes for the old firmware
	are not provided by Broadcom anymore.
Who:	Michael Buesch <m@bues.ch>

---------------------------

What:	Ability for non root users to shm_get hugetlb pages based on mlock
	resource limits
When:	2.6.31
Why:	Non root users need to be part of /proc/sys/vm/hugetlb_shm_group or
	have CAP_IPC_LOCK to be able to allocate shm segments backed by
	huge pages.  The mlock based rlimit check to allow shm hugetlb is
	inconsistent with mmap based allocations.  Hence it is being
	deprecated.
Who:	Ravikiran Thirumalai <kiran@scalex86.org>

---------------------------

What:	Code that is now under CONFIG_WIRELESS_EXT_SYSFS
	(in net/core/net-sysfs.c)
When:	3.5
Why:	Over 1K .text/.data size reduction, data is available in other
	ways (ioctls)
Who:	Johannes Berg <johannes@sipsolutions.net>

---------------------------

What:	sysfs ui for changing p4-clockmod parameters
When:	September 2009
Why:	See commits 129f8ae9b1b5be94517da76009ea956e89104ce8 and
	e088e4c9cdb618675874becb91b2fd581ee707e6.
	Removal is subject to fixing any remaining bugs in ACPI which may
	cause the thermal throttling not to happen at the right time.
Who:	Dave Jones <davej@redhat.com>, Matthew Garrett <mjg@redhat.com>

-----------------------------

What:	fakephp and associated sysfs files in /sys/bus/pci/slots/
When:	2011
Why:	In 2.6.27, the semantics of /sys/bus/pci/slots was redefined to
	represent a machine's physical PCI slots. The change in semantics
	had userspace implications, as the hotplug core no longer allowed
	drivers to create multiple sysfs files per physical slot (required
	for multi-function devices, e.g.). fakephp was seen as a developer's
	tool only, and its interface changed. Too late, we learned that
	there were some users of the fakephp interface.

	In 2.6.30, the original fakephp interface was restored. At the same
	time, the PCI core gained the ability that fakephp provided, namely
	function-level hot-remove and hot-add.

	Since the PCI core now provides the same functionality, exposed in:

		/sys/bus/pci/rescan
		/sys/bus/pci/devices/.../remove
		/sys/bus/pci/devices/.../rescan

	there is no functional reason to maintain fakephp as well.

	We will keep the existing module so that 'modprobe fakephp' will
	present the old /sys/bus/pci/slots/... interface for compatibility,
	but users are urged to migrate their applications to the API above.

	After a reasonable transition period, we will remove the legacy
	fakephp interface.
Who:	Alex Chiang <achiang@hp.com>

---------------------------

What:	CONFIG_RFKILL_INPUT
When:	2.6.33
Why:	Should be implemented in userspace, policy daemon.
Who:	Johannes Berg <johannes@sipsolutions.net>

----------------------------

What:	sound-slot/service-* module aliases and related clutters in
	sound/sound_core.c
When:	August 2010
Why:	OSS sound_core grabs all legacy minors (0-255) of SOUND_MAJOR
	(14) and requests modules using custom sound-slot/service-*
	module aliases.  The only benefit of doing this is allowing
	use of custom module aliases which might as well be considered
	a bug at this point.  This preemptive claiming prevents
	alternative OSS implementations.

	Till the feature is removed, the kernel will be requesting
	both sound-slot/service-* and the standard char-major-* module
	aliases and allow turning off the pre-claiming selectively via
	CONFIG_SOUND_OSS_CORE_PRECLAIM and soundcore.preclaim_oss
	kernel parameter.

	After the transition phase is complete, both the custom module
	aliases and switches to disable it will go away.  This removal
	will also allow making ALSA OSS emulation independent of
	sound_core.  The dependency will be broken then too.
Who:	Tejun Heo <tj@kernel.org>

----------------------------

What:	sysfs-class-rfkill state file
When:	Feb 2014
Files:	net/rfkill/core.c
Why: 	Documented as obsolete since Feb 2010. This file is limited to 3
	states while the rfkill drivers can have 4 states.
Who: 	anybody or Florian Mickler <florian@mickler.org>

----------------------------

What: 	sysfs-class-rfkill claim file
When:	Feb 2012
Files:	net/rfkill/core.c
Why:	It is not possible to claim an rfkill driver since 2007. This is
	Documented as obsolete since Feb 2010.
Who: 	anybody or Florian Mickler <florian@mickler.org>

----------------------------

What:	iwlwifi 50XX module parameters
When:	3.0
Why:	The "..50" modules parameters were used to configure 5000 series and
	up devices; different set of module parameters also available for 4965
	with same functionalities. Consolidate both set into single place
	in drivers/net/wireless/iwlwifi/iwl-agn.c

Who:	Wey-Yi Guy <wey-yi.w.guy@intel.com>

----------------------------

What:	iwl4965 alias support
When:	3.0
Why:	Internal alias support has been present in module-init-tools for some
	time, the MODULE_ALIAS("iwl4965") boilerplate aliases can be removed
	with no impact.

Who:	Wey-Yi Guy <wey-yi.w.guy@intel.com>

---------------------------

What:	xt_NOTRACK
Files:	net/netfilter/xt_NOTRACK.c
When:	April 2011
Why:	Superseded by xt_CT
Who:	Netfilter developer team <netfilter-devel@vger.kernel.org>

----------------------------

What:	IRQF_DISABLED
When:	2.6.36
Why:	The flag is a NOOP as we run interrupt handlers with interrupts disabled
Who:	Thomas Gleixner <tglx@linutronix.de>

----------------------------

What: 	PCI DMA unmap state API
When:	August 2012
Why:	PCI DMA unmap state API (include/linux/pci-dma.h) was replaced
	with DMA unmap state API (DMA unmap state API can be used for
	any bus).
Who:	FUJITA Tomonori <fujita.tomonori@lab.ntt.co.jp>

----------------------------

What:	iwlwifi disable_hw_scan module parameters
When:	3.0
Why:	Hareware scan is the prefer method for iwlwifi devices for
	scanning operation. Remove software scan support for all the
	iwlwifi devices.

Who:	Wey-Yi Guy <wey-yi.w.guy@intel.com>

----------------------------

What:	Legacy, non-standard chassis intrusion detection interface.
When:	June 2011
Why:	The adm9240, w83792d and w83793 hardware monitoring drivers have
	legacy interfaces for chassis intrusion detection. A standard
	interface has been added to each driver, so the legacy interface
	can be removed.
Who:	Jean Delvare <khali@linux-fr.org>

----------------------------

What:	xt_connlimit rev 0
When:	2012
Who:	Jan Engelhardt <jengelh@medozas.de>
Files:	net/netfilter/xt_connlimit.c

----------------------------

What:	ipt_addrtype match include file
When:	2012
Why:	superseded by xt_addrtype
Who:	Florian Westphal <fw@strlen.de>
Files:	include/linux/netfilter_ipv4/ipt_addrtype.h

----------------------------

What:	i2c_driver.attach_adapter
	i2c_driver.detach_adapter
When:	September 2011
Why:	These legacy callbacks should no longer be used as i2c-core offers
	a variety of preferable alternative ways to instantiate I2C devices.
Who:	Jean Delvare <khali@linux-fr.org>

----------------------------

What:	Opening a radio device node will no longer automatically switch the
	tuner mode from tv to radio.
When:	3.3
Why:	Just opening a V4L device should not change the state of the hardware
	like that. It's very unexpected and against the V4L spec. Instead, you
	switch to radio mode by calling VIDIOC_S_FREQUENCY. This is the second
	and last step of the move to consistent handling of tv and radio tuners.
Who:	Hans Verkuil <hans.verkuil@cisco.com>

----------------------------

What:	g_file_storage driver
When:	3.8
Why:	This driver has been superseded by g_mass_storage.
Who:	Alan Stern <stern@rowland.harvard.edu>

----------------------------

What:   threeg and interface sysfs files in /sys/devices/platform/acer-wmi
When:   2012
Why:    In 3.0, we can now autodetect internal 3G device and already have
	the threeg rfkill device. So, we plan to remove threeg sysfs support
	for it's no longer necessary.

	We also plan to remove interface sysfs file that exposed which ACPI-WMI
	interface that was used by acer-wmi driver. It will replaced by
	information log when acer-wmi initial.
Who:    Lee, Chun-Yi <jlee@novell.com>

---------------------------

What:	/sys/devices/platform/_UDC_/udc/_UDC_/is_dualspeed file and
	is_dualspeed line in /sys/devices/platform/ci13xxx_*/udc/device file.
When:	3.8
Why:	The is_dualspeed file is superseded by maximum_speed in the same
	directory and is_dualspeed line in device file is superseded by
	max_speed line in the same file.

	The maximum_speed/max_speed specifies maximum speed supported by UDC.
	To check if dualspeeed is supported, check if the value is >= 3.
	Various possible speeds are defined in <linux/usb/ch9.h>.
Who:	Michal Nazarewicz <mina86@mina86.com>

----------------------------

What:	The XFS nodelaylog mount option
When:	3.3
Why:	The delaylog mode that has been the default since 2.6.39 has proven
	stable, and the old code is in the way of additional improvements in
	the log code.
Who:	Christoph Hellwig <hch@lst.de>

----------------------------

What:	iwlagn alias support
When:	3.5
Why:	The iwlagn module has been renamed iwlwifi.  The alias will be around
	for backward compatibility for several cycles and then dropped.
Who:	Don Fry <donald.h.fry@intel.com>

----------------------------

What:	pci_scan_bus_parented()
When:	3.5
Why:	The pci_scan_bus_parented() interface creates a new root bus.  The
	bus is created with default resources (ioport_resource and
	iomem_resource) that are always wrong, so we rely on arch code to
	correct them later.  Callers of pci_scan_bus_parented() should
	convert to using pci_scan_root_bus() so they can supply a list of
	bus resources when the bus is created.
Who:	Bjorn Helgaas <bhelgaas@google.com>

----------------------------

What:	The CAP9 SoC family will be removed
When:	3.4
Files:	arch/arm/mach-at91/at91cap9.c
	arch/arm/mach-at91/at91cap9_devices.c
	arch/arm/mach-at91/include/mach/at91cap9.h
	arch/arm/mach-at91/include/mach/at91cap9_matrix.h
	arch/arm/mach-at91/include/mach/at91cap9_ddrsdr.h
	arch/arm/mach-at91/board-cap9adk.c
Why:	The code is not actively maintained and platforms are now hard to find.
Who:	Nicolas Ferre <nicolas.ferre@atmel.com>
	Jean-Christophe PLAGNIOL-VILLARD <plagnioj@jcrosoft.com>

----------------------------

<<<<<<< HEAD
What:	Low Performance USB Block driver ("CONFIG_BLK_DEV_UB")
When:	3.6
Why:	This driver provides support for USB storage devices like "USB
	sticks". As of now, it is deactivated in Debian, Fedora and
        Ubuntu. All current users can switch over to usb-storage
        (CONFIG_USB_STORAGE) which only drawback is the additional SCSI
        stack.
Who:	Sebastian Andrzej Siewior <sebastian@breakpoint.cc>
=======
What:	kmap_atomic(page, km_type)
When:	3.5
Why:	The old kmap_atomic() with two arguments is deprecated, we only
	keep it for backward compatibility for few cycles and then drop it.
Who:	Cong Wang <amwang@redhat.com>
>>>>>>> 317b6e12
<|MERGE_RESOLUTION|>--- conflicted
+++ resolved
@@ -527,7 +527,6 @@
 
 ----------------------------
 
-<<<<<<< HEAD
 What:	Low Performance USB Block driver ("CONFIG_BLK_DEV_UB")
 When:	3.6
 Why:	This driver provides support for USB storage devices like "USB
@@ -536,10 +535,11 @@
         (CONFIG_USB_STORAGE) which only drawback is the additional SCSI
         stack.
 Who:	Sebastian Andrzej Siewior <sebastian@breakpoint.cc>
-=======
+
+----------------------------
+
 What:	kmap_atomic(page, km_type)
 When:	3.5
 Why:	The old kmap_atomic() with two arguments is deprecated, we only
 	keep it for backward compatibility for few cycles and then drop it.
-Who:	Cong Wang <amwang@redhat.com>
->>>>>>> 317b6e12
+Who:	Cong Wang <amwang@redhat.com>