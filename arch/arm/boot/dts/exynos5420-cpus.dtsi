// SPDX-License-Identifier: GPL-2.0
/*
 * SAMSUNG EXYNOS5420 SoC cpu device tree source
 *
 * Copyright (c) 2015 Samsung Electronics Co., Ltd.
 *		http://www.samsung.com
 *
 * This file provides desired ordering for Exynos5420 and Exynos5800
 * boards: CPU[0123] being the A15.
 *
 * The Exynos5420, 5422 and 5800 actually share the same CPU configuration
 * but particular boards choose different booting order.
 *
 * Exynos5420 and Exynos5800 always boot from Cortex-A15. On Exynos5422
 * booting cluster (big or LITTLE) is chosen by IROM code by reading
 * the gpg2-1 GPIO. By default all Exynos5422 based boards choose booting
 * from the LITTLE: Cortex-A7.
 */

/ {
	cpus {
		#address-cells = <1>;
		#size-cells = <0>;

		cpu0: cpu@0 {
			device_type = "cpu";
			compatible = "arm,cortex-a15";
			reg = <0x0>;
			clocks = <&clock CLK_ARM_CLK>;
			clock-frequency = <2000000000>;
			cci-control-port = <&cci_control1>;
			operating-points-v2 = <&cluster_a15_opp_table>;
			#cooling-cells = <2>; /* min followed by max */
			capacity-dmips-mhz = <1024>;
		};

		cpu1: cpu@1 {
			device_type = "cpu";
			compatible = "arm,cortex-a15";
			reg = <0x1>;
<<<<<<< HEAD
			clock-frequency = <2000000000>;
=======
			clocks = <&clock CLK_ARM_CLK>;
			clock-frequency = <1800000000>;
>>>>>>> 1c163f4c
			cci-control-port = <&cci_control1>;
			operating-points-v2 = <&cluster_a15_opp_table>;
			#cooling-cells = <2>; /* min followed by max */
			capacity-dmips-mhz = <1024>;
		};

		cpu2: cpu@2 {
			device_type = "cpu";
			compatible = "arm,cortex-a15";
			reg = <0x2>;
<<<<<<< HEAD
			clock-frequency = <2000000000>;
=======
			clocks = <&clock CLK_ARM_CLK>;
			clock-frequency = <1800000000>;
>>>>>>> 1c163f4c
			cci-control-port = <&cci_control1>;
			operating-points-v2 = <&cluster_a15_opp_table>;
			#cooling-cells = <2>; /* min followed by max */
			capacity-dmips-mhz = <1024>;
		};

		cpu3: cpu@3 {
			device_type = "cpu";
			compatible = "arm,cortex-a15";
			reg = <0x3>;
<<<<<<< HEAD
			clock-frequency = <2000000000>;
=======
			clocks = <&clock CLK_ARM_CLK>;
			clock-frequency = <1800000000>;
>>>>>>> 1c163f4c
			cci-control-port = <&cci_control1>;
			operating-points-v2 = <&cluster_a15_opp_table>;
			#cooling-cells = <2>; /* min followed by max */
			capacity-dmips-mhz = <1024>;
		};

		cpu4: cpu@100 {
			device_type = "cpu";
			compatible = "arm,cortex-a7";
			reg = <0x100>;
			clocks = <&clock CLK_KFC_CLK>;
			clock-frequency = <1400000000>;
			cci-control-port = <&cci_control0>;
			operating-points-v2 = <&cluster_a7_opp_table>;
			#cooling-cells = <2>; /* min followed by max */
			capacity-dmips-mhz = <539>;
		};

		cpu5: cpu@101 {
			device_type = "cpu";
			compatible = "arm,cortex-a7";
			reg = <0x101>;
<<<<<<< HEAD
			clock-frequency = <1400000000>;
=======
			clocks = <&clock CLK_KFC_CLK>;
			clock-frequency = <1000000000>;
>>>>>>> 1c163f4c
			cci-control-port = <&cci_control0>;
			operating-points-v2 = <&cluster_a7_opp_table>;
			#cooling-cells = <2>; /* min followed by max */
			capacity-dmips-mhz = <539>;
		};

		cpu6: cpu@102 {
			device_type = "cpu";
			compatible = "arm,cortex-a7";
			reg = <0x102>;
<<<<<<< HEAD
			clock-frequency = <1400000000>;
=======
			clocks = <&clock CLK_KFC_CLK>;
			clock-frequency = <1000000000>;
>>>>>>> 1c163f4c
			cci-control-port = <&cci_control0>;
			operating-points-v2 = <&cluster_a7_opp_table>;
			#cooling-cells = <2>; /* min followed by max */
			capacity-dmips-mhz = <539>;
		};

		cpu7: cpu@103 {
			device_type = "cpu";
			compatible = "arm,cortex-a7";
			reg = <0x103>;
<<<<<<< HEAD
			clock-frequency = <1400000000>;
=======
			clocks = <&clock CLK_KFC_CLK>;
			clock-frequency = <1000000000>;
>>>>>>> 1c163f4c
			cci-control-port = <&cci_control0>;
			operating-points-v2 = <&cluster_a7_opp_table>;
			#cooling-cells = <2>; /* min followed by max */
			capacity-dmips-mhz = <539>;
		};
	};
};

&arm_a7_pmu {
	interrupt-affinity = <&cpu4>, <&cpu5>, <&cpu6>, <&cpu7>;
	status = "okay";
};

&arm_a15_pmu {
	interrupt-affinity = <&cpu0>, <&cpu1>, <&cpu2>, <&cpu3>;
	status = "okay";
};<|MERGE_RESOLUTION|>--- conflicted
+++ resolved
@@ -38,12 +38,8 @@
 			device_type = "cpu";
 			compatible = "arm,cortex-a15";
 			reg = <0x1>;
-<<<<<<< HEAD
+			clocks = <&clock CLK_ARM_CLK>;
 			clock-frequency = <2000000000>;
-=======
-			clocks = <&clock CLK_ARM_CLK>;
-			clock-frequency = <1800000000>;
->>>>>>> 1c163f4c
 			cci-control-port = <&cci_control1>;
 			operating-points-v2 = <&cluster_a15_opp_table>;
 			#cooling-cells = <2>; /* min followed by max */
@@ -54,12 +50,8 @@
 			device_type = "cpu";
 			compatible = "arm,cortex-a15";
 			reg = <0x2>;
-<<<<<<< HEAD
+			clocks = <&clock CLK_ARM_CLK>;
 			clock-frequency = <2000000000>;
-=======
-			clocks = <&clock CLK_ARM_CLK>;
-			clock-frequency = <1800000000>;
->>>>>>> 1c163f4c
 			cci-control-port = <&cci_control1>;
 			operating-points-v2 = <&cluster_a15_opp_table>;
 			#cooling-cells = <2>; /* min followed by max */
@@ -70,12 +62,8 @@
 			device_type = "cpu";
 			compatible = "arm,cortex-a15";
 			reg = <0x3>;
-<<<<<<< HEAD
+			clocks = <&clock CLK_ARM_CLK>;
 			clock-frequency = <2000000000>;
-=======
-			clocks = <&clock CLK_ARM_CLK>;
-			clock-frequency = <1800000000>;
->>>>>>> 1c163f4c
 			cci-control-port = <&cci_control1>;
 			operating-points-v2 = <&cluster_a15_opp_table>;
 			#cooling-cells = <2>; /* min followed by max */
@@ -98,12 +86,8 @@
 			device_type = "cpu";
 			compatible = "arm,cortex-a7";
 			reg = <0x101>;
-<<<<<<< HEAD
+			clocks = <&clock CLK_KFC_CLK>;
 			clock-frequency = <1400000000>;
-=======
-			clocks = <&clock CLK_KFC_CLK>;
-			clock-frequency = <1000000000>;
->>>>>>> 1c163f4c
 			cci-control-port = <&cci_control0>;
 			operating-points-v2 = <&cluster_a7_opp_table>;
 			#cooling-cells = <2>; /* min followed by max */
@@ -114,12 +98,8 @@
 			device_type = "cpu";
 			compatible = "arm,cortex-a7";
 			reg = <0x102>;
-<<<<<<< HEAD
+			clocks = <&clock CLK_KFC_CLK>;
 			clock-frequency = <1400000000>;
-=======
-			clocks = <&clock CLK_KFC_CLK>;
-			clock-frequency = <1000000000>;
->>>>>>> 1c163f4c
 			cci-control-port = <&cci_control0>;
 			operating-points-v2 = <&cluster_a7_opp_table>;
 			#cooling-cells = <2>; /* min followed by max */
@@ -130,12 +110,8 @@
 			device_type = "cpu";
 			compatible = "arm,cortex-a7";
 			reg = <0x103>;
-<<<<<<< HEAD
+			clocks = <&clock CLK_KFC_CLK>;
 			clock-frequency = <1400000000>;
-=======
-			clocks = <&clock CLK_KFC_CLK>;
-			clock-frequency = <1000000000>;
->>>>>>> 1c163f4c
 			cci-control-port = <&cci_control0>;
 			operating-points-v2 = <&cluster_a7_opp_table>;
 			#cooling-cells = <2>; /* min followed by max */
