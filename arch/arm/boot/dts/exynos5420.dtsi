--- conflicted
+++ resolved
@@ -49,21 +49,17 @@
 		cluster_a15_opp_table: opp_table0 {
 			compatible = "operating-points-v2";
 			opp-shared;
-<<<<<<< HEAD
-			opp@2000000000 {
+			opp-2000000000 {
 				opp-hz = /bits/ 64 <2000000000>;
 				opp-microvolt = <1250000>;
 				clock-latency-ns = <140000>;
 			};
-			opp@1900000000 {
+			opp-1900000000 {
 				opp-hz = /bits/ 64 <1900000000>;
 				opp-microvolt = <1250000>;
 				clock-latency-ns = <140000>;
 			};
-			opp@1800000000 {
-=======
 			opp-1800000000 {
->>>>>>> bebc6082
 				opp-hz = /bits/ 64 <1800000000>;
 				opp-microvolt = <1250000>;
 				clock-latency-ns = <140000>;
@@ -128,16 +124,12 @@
 		cluster_a7_opp_table: opp_table1 {
 			compatible = "operating-points-v2";
 			opp-shared;
-<<<<<<< HEAD
-			opp@1400000000 {
+			opp-1400000000 {
 				opp-hz = /bits/ 64 <1400000000>;
 				opp-microvolt = <1275000>;
 				clock-latency-ns = <140000>;
 			};
-			opp@1300000000 {
-=======
 			opp-1300000000 {
->>>>>>> bebc6082
 				opp-hz = /bits/ 64 <1300000000>;
 				opp-microvolt = <1275000>;
 				clock-latency-ns = <140000>;
@@ -382,18 +374,18 @@
 		};
 
                 arm-pmu {
+			// PMU on the big cluster
 			compatible = "arm,cortex-a15-pmu";
-                        interrupt-parent = <&combiner>;
-                        interrupts = <1 2>, <7 0>, <16 6>, <19 2>;
+			interrupt-parent = <&combiner>;
+			interrupts = <1 2>, <7 0>, <16 6>, <19 2>;
 			interrupt-affinity = <&cpu4>, <&cpu5>, <&cpu6>, <&cpu7>;
 /*
-                        compatible = "arm,cortex-a7-pmu";
-                        interrupt-parent = <&gic>;
-                        interrupts = <0 192 4>, <0 193 4>, <0 194 4>, <0 195 4>;
+			// PMU on the little cluster
+			compatible = "arm,cortex-a7-pmu";
+			interrupt-parent = <&gic>;
+			interrupts = <0 192 4>, <0 193 4>, <0 194 4>, <0 195 4>;
 */
-                };
-		
-
+		};
 
 		amba {
 			#address-cells = <1>;
@@ -1344,28 +1336,27 @@
 		};
 	};
 
-        mali: mali@11800000 {
-                compatible = "arm,malit628", "arm,malit62x", "arm,malit6xx", "arm,mali-midgard";
-                reg = <0x11800000 0x5000>;
-                interrupts = <0 219 0>, <0 74 0>, <0 117 0>;
-                interrupt-names = "JOB", "MMU", "GPU";
-
-                clocks = <&clock CLK_FOUT_VPLL>, <&clock CLK_DOUT_ACLK_G3D>, <&clock CLK_G3D>;
-                clock-names = "fout_vpll", "dout_aclk_g3d", "clk_mali";
-                operating-points = <
-                        /* KHz   uV */
-                        600000 1150000
-                        543000 1037500
-                        480000 1000000
-                        420000  962500
-                        350000  912500
-                        266000  862500
-                        177000  812500
-                >;
-
-                status = "enabled";
+	mali: mali@11800000 {
+		compatible = "arm,malit628", "arm,malit62x", "arm,malit6xx", "arm,mali-midgard";
+		reg = <0x11800000 0x5000>;
+		interrupts = <0 219 0>, <0 74 0>, <0 117 0>;
+		interrupt-names = "JOB", "MMU", "GPU";
+
+		clocks = <&clock CLK_FOUT_VPLL>, <&clock CLK_DOUT_ACLK_G3D>, <&clock CLK_G3D>;
+		clock-names = "fout_vpll", "dout_aclk_g3d", "clk_mali";
+		operating-points = <
+			/* KHz   uV */
+			600000 1150000
+			543000 1037500
+			480000 1000000
+			420000  962500
+			350000  912500
+			266000  862500
+			177000  812500
+		>;
+
+		status = "enabled";
         };
-
 
 	thermal-zones {
 		cpu0_thermal: cpu0-thermal {
