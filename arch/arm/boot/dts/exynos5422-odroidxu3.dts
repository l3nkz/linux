--- conflicted
+++ resolved
@@ -23,97 +23,77 @@
 
 &i2c_0 {
 	status = "okay";
-<<<<<<< HEAD
-	clock-frequency = <400000>;
-	/* A15 cluster: VDD_ARM 
-	ina231@40 {
-=======
 
 	/* A15 cluster: VDD_ARM */
 	power-sensor@40 {
->>>>>>> 8124c8a6
 		compatible = "ti,ina231";
 		reg = <0x40>;
 		shunt-resistor = <10000>;
-	};*/
+	};
 
-<<<<<<< HEAD
-	/* memory: VDD_MEM 
-	ina231@41 {
-=======
 	/* memory: VDD_MEM */
 	power-sensor@41 {
->>>>>>> 8124c8a6
 		compatible = "ti,ina231";
 		reg = <0x41>;
 		shunt-resistor = <10000>;
-	};*/
+	};
 
-<<<<<<< HEAD
-	/* GPU: VDD_G3D 
-	ina231@44 {
-=======
 	/* GPU: VDD_G3D */
 	power-sensor@44 {
->>>>>>> 8124c8a6
 		compatible = "ti,ina231";
 		reg = <0x44>;
 		shunt-resistor = <10000>;
-	};*/
+	};
 
-<<<<<<< HEAD
-	/* A7 cluster: VDD_KFC 
-	ina231@45 {
-=======
 	/* A7 cluster: VDD_KFC */
 	power-sensor@45 {
->>>>>>> 8124c8a6
 		compatible = "ti,ina231";
 		reg = <0x45>;
 		shunt-resistor = <10000>;
-	};*/
+	};
 
-        ina231@40  {
-                compatible = "hardkernel,INA231";
-                reg = <0x40>;
-                sensor-name = "sensor_arm";
-                enable = <0>;
-                max_A = <9>;
-                shunt_R_mohm = <10>;
-                config = <0x45FF>;
-                update_period = <263808>;
-        };
-        ina231@41  {
-                compatible = "hardkernel,INA231";
-                reg = <0x41>;
-                sensor-name = "sensor_mem";
-                enable = <0>;
-                max_A = <3>;
-                shunt_R_mohm = <10>;
-                config = <0x45FF>;
-                update_period = <263808>;
-        };
-        ina231@44  {
-                compatible = "hardkernel,INA231";
-                reg = <0x44>;
-                sensor-name = "sensor_g3d";
-                enable = <0>;
-                max_A = <5>;
-                shunt_R_mohm = <10>;
-                config = <0x45FF>;
-                update_period = <263808>;
-        };
-        ina231@45  {
-                compatible = "hardkernel,INA231";
-                reg = <0x45>;
-                sensor-name = "sensor_kfc";
-                enable = <0>;
-                max_A = <2>;
-                shunt_R_mohm = <10>;
-                config = <0x45FF>;
-                update_period = <263808>;
-        };
-
+	/*
+	ina231@40  {
+		compatible = "hardkernel,INA231";
+		reg = <0x40>;
+		sensor-name = "sensor_arm";
+		enable = <0>;
+		max_A = <9>;
+		shunt_R_mohm = <10>;
+		config = <0x45FF>;
+		update_period = <263808>;
+	};
+	ina231@41  {
+		compatible = "hardkernel,INA231";
+		reg = <0x41>;
+		sensor-name = "sensor_mem";
+		enable = <0>;
+		max_A = <3>;
+		shunt_R_mohm = <10>;
+		config = <0x45FF>;
+		update_period = <263808>;
+	};
+	ina231@44  {
+		compatible = "hardkernel,INA231";
+		reg = <0x44>;
+		sensor-name = "sensor_g3d";
+		enable = <0>;
+		max_A = <5>;
+		shunt_R_mohm = <10>;
+		config = <0x45FF>;
+		update_period = <263808>;
+	};
+	ina231@45  {
+		compatible = "hardkernel,INA231";
+		reg = <0x45>;
+		sensor-name = "sensor_kfc";
+		enable = <0>;
+		max_A = <2>;
+		shunt_R_mohm = <10>;
+		config = <0x45FF>;
+		update_period = <263808>;
+	};
+	*/
 };
 
 &ldo28_reg {
