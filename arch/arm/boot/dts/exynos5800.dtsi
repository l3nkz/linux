--- conflicted
+++ resolved
@@ -24,75 +24,44 @@
 };
 
 &cluster_a15_opp_table {
-<<<<<<< HEAD
-	opp@2000000000 {
+	opp-2000000000 {
 		opp-microvolt = <1312500>;
 	};
-	opp@1900000000 {
+	opp-1900000000 {
 		opp-microvolt = <1250000>;
 	};
-	opp@1800000000 {
+	opp-1800000000 {
 		opp-microvolt = <1312500>;
 	};
-	opp@1700000000 {
+	opp-1700000000 {
 		opp-microvolt = <1312500>;
 	};
-	opp@1600000000 {
+	opp-1600000000 {
 		opp-microvolt = <1312500>;
 	};
-	opp@1500000000 {
+	opp-1500000000 {
 		opp-microvolt = <1087500>;
 	};
-	opp@1400000000 {
+	opp-1400000000 {
 		opp-microvolt = <1062500>;
 	};
-	opp@1300000000 {
+	opp-1300000000 {
 		opp-microvolt = <1050000>;
 	};
-	opp@1200000000 {
+	opp-1200000000 {
 		opp-microvolt = <1050000>;
-=======
-	opp-1700000000 {
-		opp-microvolt = <1250000>;
-	};
-	opp-1600000000 {
-		opp-microvolt = <1250000>;
-	};
-	opp-1500000000 {
-		opp-microvolt = <1100000>;
-	};
-	opp-1400000000 {
-		opp-microvolt = <1100000>;
-	};
-	opp-1300000000 {
-		opp-microvolt = <1100000>;
-	};
-	opp-1200000000 {
-		opp-microvolt = <1000000>;
->>>>>>> bebc6082
 	};
 	opp-1100000000 {
 		opp-microvolt = <1000000>;
 	};
-<<<<<<< HEAD
-	opp@1000000000 {
+	opp-1000000000 {
 		opp-microvolt = <975000>;
 	};
-	opp@900000000 {
+	opp-900000000 {
 		opp-microvolt = <950000>;
 	};
-	opp@800000000 {
+	opp-800000000 {
 		opp-microvolt = <925000>;
-=======
-	opp-1000000000 {
-		opp-microvolt = <1000000>;
-	};
-	opp-900000000 {
-		opp-microvolt = <1000000>;
-	};
-	opp-800000000 {
-		opp-microvolt = <900000>;
->>>>>>> bebc6082
 	};
 	opp-700000000 {
 		opp-microvolt = <900000>;
@@ -125,54 +94,29 @@
 };
 
 &cluster_a7_opp_table {
-<<<<<<< HEAD
-	opp@1300000000 {
+	opp-1300000000 {
 		opp-microvolt = <1225000>;
 	};
-	opp@1200000000 {
+	opp-1200000000 {
 		opp-microvolt = <1175000>;
 	};
-	opp@1100000000 {
+	opp-1100000000 {
 		opp-microvolt = <1135000>;
-=======
-	opp-1300000000 {
-		opp-microvolt = <1250000>;
-	};
-	opp-1200000000 {
-		opp-microvolt = <1250000>;
-	};
-	opp-1100000000 {
-		opp-microvolt = <1250000>;
->>>>>>> bebc6082
 	};
 	opp-1000000000 {
 		opp-microvolt = <1100000>;
 	};
-<<<<<<< HEAD
-	opp@900000000 {
+	opp-900000000 {
 		opp-microvolt = <1062500>;
 	};
-	opp@800000000 {
+	opp-800000000 {
 		opp-microvolt = <1025000>;
 	};
-	opp@700000000 {
+	opp-700000000 {
 		opp-microvolt = <987500>;
 	};
-	opp@600000000 {
+	opp-600000000 {
 		opp-microvolt = <950000>;
-=======
-	opp-900000000 {
-		opp-microvolt = <1100000>;
-	};
-	opp-800000000 {
-		opp-microvolt = <1100000>;
-	};
-	opp-700000000 {
-		opp-microvolt = <1000000>;
-	};
-	opp-600000000 {
-		opp-microvolt = <1000000>;
->>>>>>> bebc6082
 	};
 	opp-500000000 {
 		opp-hz = /bits/ 64 <500000000>;
