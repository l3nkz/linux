/*
 * SAMSUNG EXYNOS5800 SoC device tree source
 *
 * Copyright (c) 2014 Samsung Electronics Co., Ltd.
 *		http://www.samsung.com
 *
 * SAMSUNG EXYNOS5800 SoC device nodes are listed in this file.
 * EXYNOS5800 based board files can include this file and provide
 * values for board specfic bindings.
 *
 * This program is free software; you can redistribute it and/or modify
 * it under the terms of the GNU General Public License version 2 as
 * published by the Free Software Foundation.
 */

#include "exynos5420.dtsi"

/ {
	compatible = "samsung,exynos5800", "samsung,exynos5";
};

&clock {
	compatible = "samsung,exynos5800-clock";
};

&cluster_a15_opp_table {
<<<<<<< HEAD
	opp-2000000000 {
=======
	opp@2000000000 {
        opp-hz = /bits/64 <2000000000>;
>>>>>>> ec2a37f9
		opp-microvolt = <1312500>;
        clock-latency-ns = <140000>;
	};
<<<<<<< HEAD
	opp-1900000000 {
=======
	opp@1900000000 {
        opp-hz = /bits/64 <1900000000>;
>>>>>>> ec2a37f9
		opp-microvolt = <1250000>;
        clock-latency-ns = <140000>;
	};
<<<<<<< HEAD
	opp-1800000000 {
		opp-microvolt = <1312500>;
	};
	opp-1700000000 {
		opp-microvolt = <1312500>;
	};
	opp-1600000000 {
		opp-microvolt = <1312500>;
=======
	opp@1800000000 {
		opp-microvolt = <1200000>;
	};
	opp@1700000000 {
		opp-microvolt = <1162500>;
	};
	opp@1600000000 {
		opp-microvolt = <1122000>;
>>>>>>> ec2a37f9
	};
	opp-1500000000 {
		opp-microvolt = <1087500>;
	};
	opp-1400000000 {
		opp-microvolt = <1062500>;
	};
	opp-1300000000 {
		opp-microvolt = <1050000>;
	};
<<<<<<< HEAD
	opp-1200000000 {
		opp-microvolt = <1050000>;
=======
	opp@1200000000 {
		opp-microvolt = <1025000>;
>>>>>>> ec2a37f9
	};
	opp-1100000000 {
		opp-microvolt = <1000000>;
	};
	opp-1000000000 {
		opp-microvolt = <975000>;
	};
	opp-900000000 {
		opp-microvolt = <950000>;
	};
	opp-800000000 {
		opp-microvolt = <925000>;
	};
	opp-700000000 {
		opp-microvolt = <900000>;
	};
	opp-600000000 {
		opp-hz = /bits/ 64 <600000000>;
		opp-microvolt = <900000>;
		clock-latency-ns = <140000>;
	};
	opp-500000000 {
		opp-hz = /bits/ 64 <500000000>;
		opp-microvolt = <900000>;
		clock-latency-ns = <140000>;
	};
	opp-400000000 {
		opp-hz = /bits/ 64 <400000000>;
		opp-microvolt = <900000>;
		clock-latency-ns = <140000>;
	};
	opp-300000000 {
		opp-hz = /bits/ 64 <300000000>;
		opp-microvolt = <900000>;
		clock-latency-ns = <140000>;
	};
	opp-200000000 {
		opp-hz = /bits/ 64 <200000000>;
		opp-microvolt = <900000>;
		clock-latency-ns = <140000>;
	};
};

&cluster_a7_opp_table {
	opp-1300000000 {
		opp-microvolt = <1225000>;
	};
	opp-1200000000 {
		opp-microvolt = <1175000>;
	};
	opp-1100000000 {
		opp-microvolt = <1135000>;
	};
	opp-1000000000 {
		opp-microvolt = <1100000>;
	};
	opp-900000000 {
		opp-microvolt = <1062500>;
	};
	opp-800000000 {
		opp-microvolt = <1025000>;
	};
	opp-700000000 {
		opp-microvolt = <987500>;
	};
	opp-600000000 {
		opp-microvolt = <950000>;
	};
	opp-500000000 {
		opp-hz = /bits/ 64 <500000000>;
		opp-microvolt = <900000>;
		clock-latency-ns = <140000>;
	};
	opp-400000000 {
		opp-hz = /bits/ 64 <400000000>;
		opp-microvolt = <900000>;
		clock-latency-ns = <140000>;
	};
	opp-300000000 {
		opp-hz = /bits/ 64 <300000000>;
		opp-microvolt = <900000>;
		clock-latency-ns = <140000>;
	};
	opp-200000000 {
		opp-hz = /bits/ 64 <200000000>;
		opp-microvolt = <900000>;
		clock-latency-ns = <140000>;
	};
};

&mfc {
	compatible = "samsung,mfc-v8";
};<|MERGE_RESOLUTION|>--- conflicted
+++ resolved
@@ -24,43 +24,24 @@
 };
 
 &cluster_a15_opp_table {
-<<<<<<< HEAD
 	opp-2000000000 {
-=======
-	opp@2000000000 {
-        opp-hz = /bits/64 <2000000000>;
->>>>>>> ec2a37f9
+		opp-hz = /bits/64 <2000000000>;
 		opp-microvolt = <1312500>;
-        clock-latency-ns = <140000>;
+		clock-latency-ns = <140000>;
 	};
-<<<<<<< HEAD
 	opp-1900000000 {
-=======
-	opp@1900000000 {
-        opp-hz = /bits/64 <1900000000>;
->>>>>>> ec2a37f9
+		opp-hz = /bits/64 <1900000000>;
 		opp-microvolt = <1250000>;
-        clock-latency-ns = <140000>;
+		clock-latency-ns = <140000>;
 	};
-<<<<<<< HEAD
 	opp-1800000000 {
-		opp-microvolt = <1312500>;
+		opp-microvolt = <1200000>;
 	};
 	opp-1700000000 {
-		opp-microvolt = <1312500>;
+		opp-microvolt = <1162500>;
 	};
 	opp-1600000000 {
-		opp-microvolt = <1312500>;
-=======
-	opp@1800000000 {
-		opp-microvolt = <1200000>;
-	};
-	opp@1700000000 {
-		opp-microvolt = <1162500>;
-	};
-	opp@1600000000 {
 		opp-microvolt = <1122000>;
->>>>>>> ec2a37f9
 	};
 	opp-1500000000 {
 		opp-microvolt = <1087500>;
@@ -71,13 +52,8 @@
 	opp-1300000000 {
 		opp-microvolt = <1050000>;
 	};
-<<<<<<< HEAD
 	opp-1200000000 {
-		opp-microvolt = <1050000>;
-=======
-	opp@1200000000 {
 		opp-microvolt = <1025000>;
->>>>>>> ec2a37f9
 	};
 	opp-1100000000 {
 		opp-microvolt = <1000000>;
