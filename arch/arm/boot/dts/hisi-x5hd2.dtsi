--- conflicted
+++ resolved
@@ -438,11 +438,7 @@
 		};
 
 		gmac0: ethernet@1840000 {
-<<<<<<< HEAD
-			compatible = "hisilicon,hix5hd2-gmac";
-=======
 			compatible = "hisilicon,hix5hd2-gmac", "hisilicon,hisi-gmac-v1";
->>>>>>> bebc6082
 			reg = <0x1840000 0x1000>,<0x184300c 0x4>;
 			interrupts = <0 71 4>;
 			clocks = <&clock HIX5HD2_MAC0_CLK>;
@@ -450,11 +446,10 @@
 		};
 
 		gmac1: ethernet@1841000 {
-<<<<<<< HEAD
-			compatible = "hisilicon,hix5hd2-gmac";
-=======
 			compatible = "hisilicon,hix5hd2-gmac", "hisilicon,hisi-gmac-v1";
->>>>>>> bebc6082
+			reg = <0x1841000 0x1000>,<0x1843010 0x4>;
+			interrupts = <0 72 4>;
+			clocks = <&clock HIX5HD2_MAC1_CLK>;
 			reg = <0x1841000 0x1000>,<0x1843010 0x4>;
 			interrupts = <0 72 4>;
 			clocks = <&clock HIX5HD2_MAC1_CLK>;
