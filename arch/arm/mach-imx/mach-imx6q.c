/*
 * Copyright 2011 Freescale Semiconductor, Inc.
 * Copyright 2011 Linaro Ltd.
 *
 * The code contained herein is licensed under the GNU General Public
 * License. You may obtain a copy of the GNU General Public License
 * Version 2 or later at the following locations:
 *
 * http://www.opensource.org/licenses/gpl-license.html
 * http://www.gnu.org/copyleft/gpl.html
 */

#include <linux/clk.h>
#include <linux/clkdev.h>
<<<<<<< HEAD
=======
#include <linux/cpu.h>
>>>>>>> 4a9226a3
#include <linux/delay.h>
#include <linux/export.h>
#include <linux/init.h>
#include <linux/io.h>
#include <linux/irq.h>
#include <linux/irqchip.h>
#include <linux/of.h>
#include <linux/of_address.h>
#include <linux/of_irq.h>
#include <linux/of_platform.h>
#include <linux/opp.h>
#include <linux/phy.h>
#include <linux/regmap.h>
#include <linux/micrel_phy.h>
#include <linux/mfd/syscon.h>
#include <asm/smp_twd.h>
#include <asm/hardware/cache-l2x0.h>
#include <asm/mach/arch.h>
#include <asm/mach/map.h>
#include <asm/mach/time.h>
#include <asm/system_misc.h>

#include "common.h"
#include "cpuidle.h"
#include "hardware.h"

#define IMX6Q_ANALOG_DIGPROG	0x260

static int imx6q_revision(void)
{
	struct device_node *np;
	void __iomem *base;
	static u32 rev;

	if (!rev) {
		np = of_find_compatible_node(NULL, NULL, "fsl,imx6q-anatop");
		if (!np)
			return IMX_CHIP_REVISION_UNKNOWN;
		base = of_iomap(np, 0);
		if (!base) {
			of_node_put(np);
			return IMX_CHIP_REVISION_UNKNOWN;
		}
		rev =  readl_relaxed(base + IMX6Q_ANALOG_DIGPROG);
		iounmap(base);
		of_node_put(np);
	}

	switch (rev & 0xff) {
	case 0:
		return IMX_CHIP_REVISION_1_0;
	case 1:
		return IMX_CHIP_REVISION_1_1;
	case 2:
		return IMX_CHIP_REVISION_1_2;
	default:
		return IMX_CHIP_REVISION_UNKNOWN;
	}
}

void imx6q_restart(char mode, const char *cmd)
{
	struct device_node *np;
	void __iomem *wdog_base;

	np = of_find_compatible_node(NULL, NULL, "fsl,imx6q-wdt");
	wdog_base = of_iomap(np, 0);
	if (!wdog_base)
		goto soft;

	imx_src_prepare_restart();

	/* enable wdog */
	writew_relaxed(1 << 2, wdog_base);
	/* write twice to ensure the request will not get ignored */
	writew_relaxed(1 << 2, wdog_base);

	/* wait for reset to assert ... */
	mdelay(500);

	pr_err("Watchdog reset failed to assert reset\n");

	/* delay to allow the serial port to show the message */
	mdelay(50);

soft:
	/* we'll take a jump through zero as a poor second */
	soft_restart(0);
}

/* For imx6q sabrelite board: set KSZ9021RN RGMII pad skew */
static int ksz9021rn_phy_fixup(struct phy_device *phydev)
{
	if (IS_BUILTIN(CONFIG_PHYLIB)) {
		/* min rx data delay */
		phy_write(phydev, 0x0b, 0x8105);
		phy_write(phydev, 0x0c, 0x0000);

		/* max rx/tx clock delay, min rx/tx control delay */
		phy_write(phydev, 0x0b, 0x8104);
		phy_write(phydev, 0x0c, 0xf0f0);
		phy_write(phydev, 0x0b, 0x104);
	}

	return 0;
}

static void __init imx6q_sabrelite_cko1_setup(void)
{
	struct clk *cko1_sel, *ahb, *cko1;
	unsigned long rate;

	cko1_sel = clk_get_sys(NULL, "cko1_sel");
	ahb = clk_get_sys(NULL, "ahb");
	cko1 = clk_get_sys(NULL, "cko1");
	if (IS_ERR(cko1_sel) || IS_ERR(ahb) || IS_ERR(cko1)) {
		pr_err("cko1 setup failed!\n");
		goto put_clk;
	}
	clk_set_parent(cko1_sel, ahb);
	rate = clk_round_rate(cko1, 16000000);
	clk_set_rate(cko1, rate);
put_clk:
	if (!IS_ERR(cko1_sel))
		clk_put(cko1_sel);
	if (!IS_ERR(ahb))
		clk_put(ahb);
	if (!IS_ERR(cko1))
		clk_put(cko1);
}

static void __init imx6q_sabrelite_init(void)
{
	if (IS_BUILTIN(CONFIG_PHYLIB))
		phy_register_fixup_for_uid(PHY_ID_KSZ9021, MICREL_PHY_ID_MASK,
				ksz9021rn_phy_fixup);
	imx6q_sabrelite_cko1_setup();
}

static void __init imx6q_1588_init(void)
{
	struct regmap *gpr;

	gpr = syscon_regmap_lookup_by_compatible("fsl,imx6q-iomuxc-gpr");
	if (!IS_ERR(gpr))
		regmap_update_bits(gpr, 0x4, 1 << 21, 1 << 21);
	else
		pr_err("failed to find fsl,imx6q-iomux-gpr regmap\n");

}
static void __init imx6q_usb_init(void)
{
	struct regmap *anatop;

#define HW_ANADIG_USB1_CHRG_DETECT		0x000001b0
#define HW_ANADIG_USB2_CHRG_DETECT		0x00000210

#define BM_ANADIG_USB_CHRG_DETECT_EN_B		0x00100000
#define BM_ANADIG_USB_CHRG_DETECT_CHK_CHRG_B	0x00080000

	anatop = syscon_regmap_lookup_by_compatible("fsl,imx6q-anatop");
	if (!IS_ERR(anatop)) {
		/*
		 * The external charger detector needs to be disabled,
		 * or the signal at DP will be poor
		 */
		regmap_write(anatop, HW_ANADIG_USB1_CHRG_DETECT,
				BM_ANADIG_USB_CHRG_DETECT_EN_B
				| BM_ANADIG_USB_CHRG_DETECT_CHK_CHRG_B);
		regmap_write(anatop, HW_ANADIG_USB2_CHRG_DETECT,
				BM_ANADIG_USB_CHRG_DETECT_EN_B |
				BM_ANADIG_USB_CHRG_DETECT_CHK_CHRG_B);
	} else {
		pr_warn("failed to find fsl,imx6q-anatop regmap\n");
	}
}

static void __init imx6q_init_machine(void)
{
	if (of_machine_is_compatible("fsl,imx6q-sabrelite"))
		imx6q_sabrelite_init();

	of_platform_populate(NULL, of_default_bus_match_table, NULL, NULL);

	imx6q_pm_init();
	imx6q_usb_init();
	imx6q_1588_init();
}

<<<<<<< HEAD
=======
#define OCOTP_CFG3			0x440
#define OCOTP_CFG3_SPEED_SHIFT		16
#define OCOTP_CFG3_SPEED_1P2GHZ		0x3

static void __init imx6q_opp_check_1p2ghz(struct device *cpu_dev)
{
	struct device_node *np;
	void __iomem *base;
	u32 val;

	np = of_find_compatible_node(NULL, NULL, "fsl,imx6q-ocotp");
	if (!np) {
		pr_warn("failed to find ocotp node\n");
		return;
	}

	base = of_iomap(np, 0);
	if (!base) {
		pr_warn("failed to map ocotp\n");
		goto put_node;
	}

	val = readl_relaxed(base + OCOTP_CFG3);
	val >>= OCOTP_CFG3_SPEED_SHIFT;
	if ((val & 0x3) != OCOTP_CFG3_SPEED_1P2GHZ)
		if (opp_disable(cpu_dev, 1200000000))
			pr_warn("failed to disable 1.2 GHz OPP\n");

put_node:
	of_node_put(np);
}

static void __init imx6q_opp_init(struct device *cpu_dev)
{
	struct device_node *np;

	np = of_find_node_by_path("/cpus/cpu@0");
	if (!np) {
		pr_warn("failed to find cpu0 node\n");
		return;
	}

	cpu_dev->of_node = np;
	if (of_init_opp_table(cpu_dev)) {
		pr_warn("failed to init OPP table\n");
		goto put_node;
	}

	imx6q_opp_check_1p2ghz(cpu_dev);

put_node:
	of_node_put(np);
}

struct platform_device imx6q_cpufreq_pdev = {
	.name = "imx6q-cpufreq",
};

>>>>>>> 4a9226a3
static void __init imx6q_init_late(void)
{
	/*
	 * WAIT mode is broken on TO 1.0 and 1.1, so there is no point
	 * to run cpuidle on them.
	 */
	if (imx6q_revision() > IMX_CHIP_REVISION_1_1)
		imx6q_cpuidle_init();
<<<<<<< HEAD
=======

	if (IS_ENABLED(CONFIG_ARM_IMX6Q_CPUFREQ)) {
		imx6q_opp_init(&imx6q_cpufreq_pdev.dev);
		platform_device_register(&imx6q_cpufreq_pdev);
	}
>>>>>>> 4a9226a3
}

static void __init imx6q_map_io(void)
{
	debug_ll_io_init();
	imx_scu_map_io();
}

static void __init imx6q_init_irq(void)
{
	l2x0_of_init(0, ~0UL);
	imx_src_init();
	imx_gpc_init();
	irqchip_init();
}

static void __init imx6q_timer_init(void)
{
	mx6q_clocks_init();
	twd_local_timer_of_register();
	imx_print_silicon_rev("i.MX6Q", imx6q_revision());
}

static const char *imx6q_dt_compat[] __initdata = {
	"fsl,imx6q",
	NULL,
};

DT_MACHINE_START(IMX6Q, "Freescale i.MX6 Quad (Device Tree)")
	.smp		= smp_ops(imx_smp_ops),
	.map_io		= imx6q_map_io,
	.init_irq	= imx6q_init_irq,
	.init_time	= imx6q_timer_init,
	.init_machine	= imx6q_init_machine,
	.init_late      = imx6q_init_late,
	.dt_compat	= imx6q_dt_compat,
	.restart	= imx6q_restart,
MACHINE_END<|MERGE_RESOLUTION|>--- conflicted
+++ resolved
@@ -12,10 +12,7 @@
 
 #include <linux/clk.h>
 #include <linux/clkdev.h>
-<<<<<<< HEAD
-=======
 #include <linux/cpu.h>
->>>>>>> 4a9226a3
 #include <linux/delay.h>
 #include <linux/export.h>
 #include <linux/init.h>
@@ -205,8 +202,6 @@
 	imx6q_1588_init();
 }
 
-<<<<<<< HEAD
-=======
 #define OCOTP_CFG3			0x440
 #define OCOTP_CFG3_SPEED_SHIFT		16
 #define OCOTP_CFG3_SPEED_1P2GHZ		0x3
@@ -265,7 +260,6 @@
 	.name = "imx6q-cpufreq",
 };
 
->>>>>>> 4a9226a3
 static void __init imx6q_init_late(void)
 {
 	/*
@@ -274,14 +268,11 @@
 	 */
 	if (imx6q_revision() > IMX_CHIP_REVISION_1_1)
 		imx6q_cpuidle_init();
-<<<<<<< HEAD
-=======
 
 	if (IS_ENABLED(CONFIG_ARM_IMX6Q_CPUFREQ)) {
 		imx6q_opp_init(&imx6q_cpufreq_pdev.dev);
 		platform_device_register(&imx6q_cpufreq_pdev);
 	}
->>>>>>> 4a9226a3
 }
 
 static void __init imx6q_map_io(void)
