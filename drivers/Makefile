# SPDX-License-Identifier: GPL-2.0
#
# Makefile for the Linux kernel device drivers.
#
# 15 Sep 2000, Christoph Hellwig <hch@infradead.org>
# Rewritten to use lists instead of if-statements.
#

obj-y				+= irqchip/
obj-y				+= bus/

obj-$(CONFIG_GENERIC_PHY)	+= phy/

# GPIO must come after pinctrl as gpios may need to mux pins etc
obj-$(CONFIG_PINCTRL)		+= pinctrl/
obj-$(CONFIG_GPIOLIB)		+= gpio/
obj-y				+= pwm/

obj-$(CONFIG_PCI)		+= pci/
obj-$(CONFIG_PCI_ENDPOINT)	+= pci/endpoint/
# PCI dwc controller drivers
obj-y				+= pci/dwc/

obj-$(CONFIG_PARISC)		+= parisc/
obj-$(CONFIG_RAPIDIO)		+= rapidio/
obj-y				+= video/
obj-y				+= idle/

# IPMI must come before ACPI in order to provide IPMI opregion support
obj-y				+= char/ipmi/

obj-$(CONFIG_ACPI)		+= acpi/
obj-$(CONFIG_SFI)		+= sfi/
# PnP must come after ACPI since it will eventually need to check if acpi
# was used and do nothing if so
obj-$(CONFIG_PNP)		+= pnp/
obj-y				+= amba/

obj-y				+= clk/
# Many drivers will want to use DMA so this has to be made available
# really early.
obj-$(CONFIG_DMADEVICES)	+= dma/

# SOC specific infrastructure drivers.
obj-y				+= soc/

obj-$(CONFIG_VIRTIO)		+= virtio/
obj-$(CONFIG_XEN)		+= xen/

# regulators early, since some subsystems rely on them to initialize
obj-$(CONFIG_REGULATOR)		+= regulator/

# reset controllers early, since gpu drivers might rely on them to initialize
obj-$(CONFIG_RESET_CONTROLLER)	+= reset/

# tty/ comes before char/ so that the VT console is the boot-time
# default.
obj-y				+= tty/
obj-y				+= char/

# iommu/ comes before gpu as gpu are using iommu controllers
obj-$(CONFIG_IOMMU_SUPPORT)	+= iommu/

# gpu/ comes after char for AGP vs DRM startup and after iommu
obj-y				+= gpu/

obj-$(CONFIG_CONNECTOR)		+= connector/

# i810fb and intelfb depend on char/agp/
obj-$(CONFIG_FB_I810)           += video/fbdev/i810/
obj-$(CONFIG_FB_INTEL)          += video/fbdev/intelfb/

obj-$(CONFIG_PARPORT)		+= parport/
obj-$(CONFIG_NVM)		+= lightnvm/
obj-y				+= base/ block/ misc/ mfd/ nfc/
obj-$(CONFIG_LIBNVDIMM)		+= nvdimm/
obj-$(CONFIG_DAX)		+= dax/
obj-$(CONFIG_DMA_SHARED_BUFFER) += dma-buf/
obj-$(CONFIG_NUBUS)		+= nubus/
obj-y				+= macintosh/
obj-$(CONFIG_IDE)		+= ide/
obj-$(CONFIG_SCSI)		+= scsi/
obj-y				+= nvme/
obj-$(CONFIG_ATA)		+= ata/
obj-$(CONFIG_TARGET_CORE)	+= target/
obj-$(CONFIG_MTD)		+= mtd/
obj-$(CONFIG_SPI)		+= spi/
obj-$(CONFIG_SPMI)		+= spmi/
obj-$(CONFIG_HSI)		+= hsi/
obj-y				+= net/
obj-$(CONFIG_ATM)		+= atm/
obj-$(CONFIG_FUSION)		+= message/
obj-y				+= firewire/
obj-$(CONFIG_UIO)		+= uio/
obj-$(CONFIG_VFIO)		+= vfio/
obj-y				+= cdrom/
obj-y				+= auxdisplay/
obj-$(CONFIG_PCCARD)		+= pcmcia/
obj-$(CONFIG_DIO)		+= dio/
obj-$(CONFIG_SBUS)		+= sbus/
obj-$(CONFIG_ZORRO)		+= zorro/
obj-$(CONFIG_ATA_OVER_ETH)	+= block/aoe/
obj-$(CONFIG_PARIDE) 		+= block/paride/
obj-$(CONFIG_TC)		+= tc/
obj-$(CONFIG_UWB)		+= uwb/
obj-$(CONFIG_USB_PHY)		+= usb/
obj-$(CONFIG_USB)		+= usb/
obj-$(CONFIG_PCI)		+= usb/
obj-$(CONFIG_USB_GADGET)	+= usb/
obj-$(CONFIG_OF)		+= usb/
obj-$(CONFIG_SERIO)		+= input/serio/
obj-$(CONFIG_GAMEPORT)		+= input/gameport/
obj-$(CONFIG_INPUT)		+= input/
obj-$(CONFIG_RTC_LIB)		+= rtc/
obj-y				+= i2c/ media/
obj-$(CONFIG_PPS)		+= pps/
obj-y				+= ptp/
obj-$(CONFIG_W1)		+= w1/
obj-y				+= power/
obj-$(CONFIG_HWMON)		+= hwmon/
obj-$(CONFIG_THERMAL)		+= thermal/
obj-$(CONFIG_WATCHDOG)		+= watchdog/
obj-$(CONFIG_MD)		+= md/
obj-$(CONFIG_BT)		+= bluetooth/
obj-$(CONFIG_ACCESSIBILITY)	+= accessibility/
obj-$(CONFIG_ISDN)		+= isdn/
obj-$(CONFIG_EDAC)		+= edac/
obj-$(CONFIG_EISA)		+= eisa/
obj-$(CONFIG_CPU_FREQ)		+= cpufreq/
obj-$(CONFIG_CPU_IDLE)		+= cpuidle/
obj-y				+= mmc/
obj-$(CONFIG_MEMSTICK)		+= memstick/
obj-$(CONFIG_NEW_LEDS)		+= leds/
obj-$(CONFIG_INFINIBAND)	+= infiniband/
obj-$(CONFIG_SGI_SN)		+= sn/
obj-y				+= firmware/
obj-$(CONFIG_CRYPTO)		+= crypto/
obj-$(CONFIG_SUPERH)		+= sh/
ifndef CONFIG_ARCH_USES_GETTIMEOFFSET
obj-y				+= clocksource/
endif
obj-$(CONFIG_DCA)		+= dca/
obj-$(CONFIG_HID)		+= hid/
obj-$(CONFIG_PPC_PS3)		+= ps3/
obj-$(CONFIG_OF)		+= of/
obj-$(CONFIG_SSB)		+= ssb/
obj-$(CONFIG_BCMA)		+= bcma/
obj-$(CONFIG_VHOST_RING)	+= vhost/
obj-$(CONFIG_VHOST)		+= vhost/
obj-$(CONFIG_VLYNQ)		+= vlynq/
obj-$(CONFIG_STAGING)		+= staging/
obj-y				+= platform/

obj-$(CONFIG_MAILBOX)		+= mailbox/
obj-$(CONFIG_HWSPINLOCK)	+= hwspinlock/
obj-$(CONFIG_REMOTEPROC)	+= remoteproc/
obj-$(CONFIG_RPMSG)		+= rpmsg/

# Virtualization drivers
obj-$(CONFIG_VIRT_DRIVERS)	+= virt/
obj-$(CONFIG_HYPERV)		+= hv/

obj-$(CONFIG_PM_DEVFREQ)	+= devfreq/
obj-$(CONFIG_EXTCON)		+= extcon/
obj-$(CONFIG_MEMORY)		+= memory/
obj-$(CONFIG_IIO)		+= iio/
obj-$(CONFIG_VME_BUS)		+= vme/
obj-$(CONFIG_IPACK_BUS)		+= ipack/
obj-$(CONFIG_NTB)		+= ntb/
obj-$(CONFIG_FMC)		+= fmc/
obj-$(CONFIG_POWERCAP)		+= powercap/
obj-$(CONFIG_MCB)		+= mcb/
obj-$(CONFIG_PERF_EVENTS)	+= perf/
obj-$(CONFIG_RAS)		+= ras/
obj-$(CONFIG_THUNDERBOLT)	+= thunderbolt/
obj-$(CONFIG_CORESIGHT)		+= hwtracing/coresight/
obj-y				+= hwtracing/intel_th/
obj-$(CONFIG_STM)		+= hwtracing/stm/
obj-$(CONFIG_ANDROID)		+= android/
obj-$(CONFIG_NVMEM)		+= nvmem/
obj-$(CONFIG_FPGA)		+= fpga/
<<<<<<< HEAD
obj-$(CONFIG_HARDKERNEL)	+= hardkernel/
=======
obj-$(CONFIG_FSI)		+= fsi/
obj-$(CONFIG_TEE)		+= tee/
obj-$(CONFIG_MULTIPLEXER)	+= mux/
>>>>>>> bebc6082
<|MERGE_RESOLUTION|>--- conflicted
+++ resolved
@@ -179,10 +179,7 @@
 obj-$(CONFIG_ANDROID)		+= android/
 obj-$(CONFIG_NVMEM)		+= nvmem/
 obj-$(CONFIG_FPGA)		+= fpga/
-<<<<<<< HEAD
-obj-$(CONFIG_HARDKERNEL)	+= hardkernel/
-=======
 obj-$(CONFIG_FSI)		+= fsi/
 obj-$(CONFIG_TEE)		+= tee/
 obj-$(CONFIG_MULTIPLEXER)	+= mux/
->>>>>>> bebc6082
+obj-$(CONFIG_HARDKERNEL)	+= hardkernel/