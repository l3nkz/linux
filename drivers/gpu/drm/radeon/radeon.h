--- conflicted
+++ resolved
@@ -297,7 +297,6 @@
 	uint64_t			soffset;
 	uint64_t			eoffset;
 	uint32_t			flags;
-	struct radeon_fence		*fence;
 	bool				valid;
 	unsigned			ref_count;
 
@@ -1598,12 +1597,9 @@
 	/* virtual memory */
 	struct radeon_vm_manager	vm_manager;
 	struct mutex			gpu_clock_mutex;
-<<<<<<< HEAD
-=======
 	/* ACPI interface */
 	struct radeon_atif		atif;
 	struct radeon_atcs		atcs;
->>>>>>> 4a8e43fe
 };
 
 int radeon_device_init(struct radeon_device *rdev,
