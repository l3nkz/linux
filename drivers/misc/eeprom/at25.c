--- conflicted
+++ resolved
@@ -79,14 +79,11 @@
 {
 	struct at25_data *at25 = priv;
 	char *buf = val;
-<<<<<<< HEAD
-=======
 	size_t max_chunk = spi_max_transfer_size(at25->spi);
 	size_t num_msgs = DIV_ROUND_UP(count, max_chunk);
 	size_t nr_bytes = 0;
 	unsigned int msg_offset;
 	size_t msg_count;
->>>>>>> 88084a3d
 	u8			*cp;
 	ssize_t			status;
 	struct spi_transfer	t[2];
@@ -100,64 +97,20 @@
 	if (unlikely(!count))
 		return -EINVAL;
 
-<<<<<<< HEAD
-	cp = at25->command;
-
-	instr = AT25_READ;
-	if (at25->chip.flags & EE_INSTR_BIT3_IS_ADDR)
-		if (offset >= BIT(at25->addrlen * 8))
-			instr |= AT25_INSTR_BIT3;
-
-	mutex_lock(&at25->lock);
-
-	*cp++ = instr;
-
-	/* 8/16/24-bit address is written MSB first */
-	switch (at25->addrlen) {
-	default:	/* case 3 */
-		*cp++ = offset >> 16;
-		fallthrough;
-	case 2:
-		*cp++ = offset >> 8;
-		fallthrough;
-	case 1:
-	case 0:	/* can't happen: for better code generation */
-		*cp++ = offset >> 0;
-	}
-=======
 	msg_offset = (unsigned int)offset;
 	msg_count = min(count, max_chunk);
 	while (num_msgs) {
 		cp = at25->command;
->>>>>>> 88084a3d
 
 		instr = AT25_READ;
 		if (at25->chip.flags & EE_INSTR_BIT3_IS_ADDR)
 			if (msg_offset >= BIT(at25->addrlen * 8))
 				instr |= AT25_INSTR_BIT3;
 
-<<<<<<< HEAD
-	t[0].tx_buf = at25->command;
-	t[0].len = at25->addrlen + 1;
-	spi_message_add_tail(&t[0], &m);
-=======
 		mutex_lock(&at25->lock);
->>>>>>> 88084a3d
 
 		*cp++ = instr;
 
-<<<<<<< HEAD
-	/*
-	 * Read it all at once.
-	 *
-	 * REVISIT that's potentially a problem with large chips, if
-	 * other devices on the bus need to be accessed regularly or
-	 * this chip is clocked very slowly.
-	 */
-	status = spi_sync(at25->spi, &m);
-	dev_dbg(&at25->spi->dev, "read %zu bytes at %d --> %zd\n",
-		count, offset, status);
-=======
 		/* 8/16/24-bit address is written MSB first */
 		switch (at25->addrlen) {
 		default:	/* case 3 */
@@ -173,7 +126,6 @@
 
 		spi_message_init(&m);
 		memset(t, 0, sizeof(t));
->>>>>>> 88084a3d
 
 		t[0].tx_buf = at25->command;
 		t[0].len = at25->addrlen + 1;
