--- conflicted
+++ resolved
@@ -58,12 +58,9 @@
 #include <linux/slab.h>
 #include <linux/io.h>
 #include <linux/goldfish.h>
-<<<<<<< HEAD
 #include <linux/dma-mapping.h>
-=======
 #include <linux/mm.h>
 #include <linux/acpi.h>
->>>>>>> 35bf7692
 
 /*
  * IMPORTANT: The following constants must match the ones used and defined
