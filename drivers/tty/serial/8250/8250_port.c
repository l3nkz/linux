// SPDX-License-Identifier: GPL-2.0+
/*
 *  Base port operations for 8250/16550-type serial ports
 *
 *  Based on drivers/char/serial.c, by Linus Torvalds, Theodore Ts'o.
 *  Split from 8250_core.c, Copyright (C) 2001 Russell King.
 *
 * A note about mapbase / membase
 *
 *  mapbase is the physical address of the IO port.
 *  membase is an 'ioremapped' cookie.
 */

#include <linux/module.h>
#include <linux/moduleparam.h>
#include <linux/ioport.h>
#include <linux/init.h>
#include <linux/console.h>
#include <linux/gpio/consumer.h>
#include <linux/sysrq.h>
#include <linux/delay.h>
#include <linux/platform_device.h>
#include <linux/tty.h>
#include <linux/ratelimit.h>
#include <linux/tty_flip.h>
#include <linux/serial.h>
#include <linux/serial_8250.h>
#include <linux/nmi.h>
#include <linux/mutex.h>
#include <linux/slab.h>
#include <linux/uaccess.h>
#include <linux/pm_runtime.h>
#include <linux/ktime.h>

#include <asm/io.h>
#include <asm/irq.h>

#include "8250.h"

/* Nuvoton NPCM timeout register */
#define UART_NPCM_TOR          7
#define UART_NPCM_TOIE         BIT(7)  /* Timeout Interrupt Enable */

/*
 * Debugging.
 */
#if 0
#define DEBUG_AUTOCONF(fmt...)	printk(fmt)
#else
#define DEBUG_AUTOCONF(fmt...)	do { } while (0)
#endif

#define BOTH_EMPTY	(UART_LSR_TEMT | UART_LSR_THRE)

/*
 * Here we define the default xmit fifo size used for each type of UART.
 */
static const struct serial8250_config uart_config[] = {
	[PORT_UNKNOWN] = {
		.name		= "unknown",
		.fifo_size	= 1,
		.tx_loadsz	= 1,
	},
	[PORT_8250] = {
		.name		= "8250",
		.fifo_size	= 1,
		.tx_loadsz	= 1,
	},
	[PORT_16450] = {
		.name		= "16450",
		.fifo_size	= 1,
		.tx_loadsz	= 1,
	},
	[PORT_16550] = {
		.name		= "16550",
		.fifo_size	= 1,
		.tx_loadsz	= 1,
	},
	[PORT_16550A] = {
		.name		= "16550A",
		.fifo_size	= 16,
		.tx_loadsz	= 16,
		.fcr		= UART_FCR_ENABLE_FIFO | UART_FCR_R_TRIG_10,
		.rxtrig_bytes	= {1, 4, 8, 14},
		.flags		= UART_CAP_FIFO,
	},
	[PORT_CIRRUS] = {
		.name		= "Cirrus",
		.fifo_size	= 1,
		.tx_loadsz	= 1,
	},
	[PORT_16650] = {
		.name		= "ST16650",
		.fifo_size	= 1,
		.tx_loadsz	= 1,
		.flags		= UART_CAP_FIFO | UART_CAP_EFR | UART_CAP_SLEEP,
	},
	[PORT_16650V2] = {
		.name		= "ST16650V2",
		.fifo_size	= 32,
		.tx_loadsz	= 16,
		.fcr		= UART_FCR_ENABLE_FIFO | UART_FCR_R_TRIG_01 |
				  UART_FCR_T_TRIG_00,
		.rxtrig_bytes	= {8, 16, 24, 28},
		.flags		= UART_CAP_FIFO | UART_CAP_EFR | UART_CAP_SLEEP,
	},
	[PORT_16750] = {
		.name		= "TI16750",
		.fifo_size	= 64,
		.tx_loadsz	= 64,
		.fcr		= UART_FCR_ENABLE_FIFO | UART_FCR_R_TRIG_10 |
				  UART_FCR7_64BYTE,
		.rxtrig_bytes	= {1, 16, 32, 56},
		.flags		= UART_CAP_FIFO | UART_CAP_SLEEP | UART_CAP_AFE,
	},
	[PORT_STARTECH] = {
		.name		= "Startech",
		.fifo_size	= 1,
		.tx_loadsz	= 1,
	},
	[PORT_16C950] = {
		.name		= "16C950/954",
		.fifo_size	= 128,
		.tx_loadsz	= 128,
		.fcr		= UART_FCR_ENABLE_FIFO | UART_FCR_R_TRIG_01,
		.rxtrig_bytes	= {16, 32, 112, 120},
		/* UART_CAP_EFR breaks billionon CF bluetooth card. */
		.flags		= UART_CAP_FIFO | UART_CAP_SLEEP,
	},
	[PORT_16654] = {
		.name		= "ST16654",
		.fifo_size	= 64,
		.tx_loadsz	= 32,
		.fcr		= UART_FCR_ENABLE_FIFO | UART_FCR_R_TRIG_01 |
				  UART_FCR_T_TRIG_10,
		.rxtrig_bytes	= {8, 16, 56, 60},
		.flags		= UART_CAP_FIFO | UART_CAP_EFR | UART_CAP_SLEEP,
	},
	[PORT_16850] = {
		.name		= "XR16850",
		.fifo_size	= 128,
		.tx_loadsz	= 128,
		.fcr		= UART_FCR_ENABLE_FIFO | UART_FCR_R_TRIG_10,
		.flags		= UART_CAP_FIFO | UART_CAP_EFR | UART_CAP_SLEEP,
	},
	[PORT_RSA] = {
		.name		= "RSA",
		.fifo_size	= 2048,
		.tx_loadsz	= 2048,
		.fcr		= UART_FCR_ENABLE_FIFO | UART_FCR_R_TRIG_11,
		.flags		= UART_CAP_FIFO,
	},
	[PORT_NS16550A] = {
		.name		= "NS16550A",
		.fifo_size	= 16,
		.tx_loadsz	= 16,
		.fcr		= UART_FCR_ENABLE_FIFO | UART_FCR_R_TRIG_10,
		.flags		= UART_CAP_FIFO | UART_NATSEMI,
	},
	[PORT_XSCALE] = {
		.name		= "XScale",
		.fifo_size	= 32,
		.tx_loadsz	= 32,
		.fcr		= UART_FCR_ENABLE_FIFO | UART_FCR_R_TRIG_10,
		.flags		= UART_CAP_FIFO | UART_CAP_UUE | UART_CAP_RTOIE,
	},
	[PORT_OCTEON] = {
		.name		= "OCTEON",
		.fifo_size	= 64,
		.tx_loadsz	= 64,
		.fcr		= UART_FCR_ENABLE_FIFO | UART_FCR_R_TRIG_10,
		.flags		= UART_CAP_FIFO,
	},
	[PORT_AR7] = {
		.name		= "AR7",
		.fifo_size	= 16,
		.tx_loadsz	= 16,
		.fcr		= UART_FCR_ENABLE_FIFO | UART_FCR_R_TRIG_00,
		.flags		= UART_CAP_FIFO /* | UART_CAP_AFE */,
	},
	[PORT_U6_16550A] = {
		.name		= "U6_16550A",
		.fifo_size	= 64,
		.tx_loadsz	= 64,
		.fcr		= UART_FCR_ENABLE_FIFO | UART_FCR_R_TRIG_10,
		.flags		= UART_CAP_FIFO | UART_CAP_AFE,
	},
	[PORT_TEGRA] = {
		.name		= "Tegra",
		.fifo_size	= 32,
		.tx_loadsz	= 8,
		.fcr		= UART_FCR_ENABLE_FIFO | UART_FCR_R_TRIG_01 |
				  UART_FCR_T_TRIG_01,
		.rxtrig_bytes	= {1, 4, 8, 14},
		.flags		= UART_CAP_FIFO | UART_CAP_RTOIE,
	},
	[PORT_XR17D15X] = {
		.name		= "XR17D15X",
		.fifo_size	= 64,
		.tx_loadsz	= 64,
		.fcr		= UART_FCR_ENABLE_FIFO | UART_FCR_R_TRIG_10,
		.flags		= UART_CAP_FIFO | UART_CAP_AFE | UART_CAP_EFR |
				  UART_CAP_SLEEP,
	},
	[PORT_XR17V35X] = {
		.name		= "XR17V35X",
		.fifo_size	= 256,
		.tx_loadsz	= 256,
		.fcr		= UART_FCR_ENABLE_FIFO | UART_FCR_R_TRIG_11 |
				  UART_FCR_T_TRIG_11,
		.flags		= UART_CAP_FIFO | UART_CAP_AFE | UART_CAP_EFR |
				  UART_CAP_SLEEP,
	},
	[PORT_LPC3220] = {
		.name		= "LPC3220",
		.fifo_size	= 64,
		.tx_loadsz	= 32,
		.fcr		= UART_FCR_DMA_SELECT | UART_FCR_ENABLE_FIFO |
				  UART_FCR_R_TRIG_00 | UART_FCR_T_TRIG_00,
		.flags		= UART_CAP_FIFO,
	},
	[PORT_BRCM_TRUMANAGE] = {
		.name		= "TruManage",
		.fifo_size	= 1,
		.tx_loadsz	= 1024,
		.flags		= UART_CAP_HFIFO,
	},
	[PORT_8250_CIR] = {
		.name		= "CIR port"
	},
	[PORT_ALTR_16550_F32] = {
		.name		= "Altera 16550 FIFO32",
		.fifo_size	= 32,
		.tx_loadsz	= 32,
		.fcr		= UART_FCR_ENABLE_FIFO | UART_FCR_R_TRIG_10,
		.rxtrig_bytes	= {1, 8, 16, 30},
		.flags		= UART_CAP_FIFO | UART_CAP_AFE,
	},
	[PORT_ALTR_16550_F64] = {
		.name		= "Altera 16550 FIFO64",
		.fifo_size	= 64,
		.tx_loadsz	= 64,
		.fcr		= UART_FCR_ENABLE_FIFO | UART_FCR_R_TRIG_10,
		.rxtrig_bytes	= {1, 16, 32, 62},
		.flags		= UART_CAP_FIFO | UART_CAP_AFE,
	},
	[PORT_ALTR_16550_F128] = {
		.name		= "Altera 16550 FIFO128",
		.fifo_size	= 128,
		.tx_loadsz	= 128,
		.fcr		= UART_FCR_ENABLE_FIFO | UART_FCR_R_TRIG_10,
		.rxtrig_bytes	= {1, 32, 64, 126},
		.flags		= UART_CAP_FIFO | UART_CAP_AFE,
	},
	/*
	 * tx_loadsz is set to 63-bytes instead of 64-bytes to implement
	 * workaround of errata A-008006 which states that tx_loadsz should
	 * be configured less than Maximum supported fifo bytes.
	 */
	[PORT_16550A_FSL64] = {
		.name		= "16550A_FSL64",
		.fifo_size	= 64,
		.tx_loadsz	= 63,
		.fcr		= UART_FCR_ENABLE_FIFO | UART_FCR_R_TRIG_10 |
				  UART_FCR7_64BYTE,
		.flags		= UART_CAP_FIFO | UART_CAP_NOTEMT,
	},
	[PORT_RT2880] = {
		.name		= "Palmchip BK-3103",
		.fifo_size	= 16,
		.tx_loadsz	= 16,
		.fcr		= UART_FCR_ENABLE_FIFO | UART_FCR_R_TRIG_10,
		.rxtrig_bytes	= {1, 4, 8, 14},
		.flags		= UART_CAP_FIFO,
	},
	[PORT_DA830] = {
		.name		= "TI DA8xx/66AK2x",
		.fifo_size	= 16,
		.tx_loadsz	= 16,
		.fcr		= UART_FCR_DMA_SELECT | UART_FCR_ENABLE_FIFO |
				  UART_FCR_R_TRIG_10,
		.rxtrig_bytes	= {1, 4, 8, 14},
		.flags		= UART_CAP_FIFO | UART_CAP_AFE,
	},
	[PORT_MTK_BTIF] = {
		.name		= "MediaTek BTIF",
		.fifo_size	= 16,
		.tx_loadsz	= 16,
		.fcr		= UART_FCR_ENABLE_FIFO |
				  UART_FCR_CLEAR_RCVR | UART_FCR_CLEAR_XMIT,
		.flags		= UART_CAP_FIFO,
	},
	[PORT_NPCM] = {
		.name		= "Nuvoton 16550",
		.fifo_size	= 16,
		.tx_loadsz	= 16,
		.fcr		= UART_FCR_ENABLE_FIFO | UART_FCR_R_TRIG_10 |
				  UART_FCR_CLEAR_RCVR | UART_FCR_CLEAR_XMIT,
		.rxtrig_bytes	= {1, 4, 8, 14},
		.flags		= UART_CAP_FIFO,
	},
	[PORT_SUNIX] = {
		.name		= "Sunix",
		.fifo_size	= 128,
		.tx_loadsz	= 128,
		.fcr		= UART_FCR_ENABLE_FIFO | UART_FCR_R_TRIG_10,
		.rxtrig_bytes	= {1, 32, 64, 112},
		.flags		= UART_CAP_FIFO | UART_CAP_SLEEP,
	},
	[PORT_ASPEED_VUART] = {
		.name		= "ASPEED VUART",
		.fifo_size	= 16,
		.tx_loadsz	= 16,
		.fcr		= UART_FCR_ENABLE_FIFO | UART_FCR_R_TRIG_00,
		.rxtrig_bytes	= {1, 4, 8, 14},
		.flags		= UART_CAP_FIFO,
	},
};

/* Uart divisor latch read */
static int default_serial_dl_read(struct uart_8250_port *up)
{
	/* Assign these in pieces to truncate any bits above 7.  */
	unsigned char dll = serial_in(up, UART_DLL);
	unsigned char dlm = serial_in(up, UART_DLM);

	return dll | dlm << 8;
}

/* Uart divisor latch write */
static void default_serial_dl_write(struct uart_8250_port *up, int value)
{
	serial_out(up, UART_DLL, value & 0xff);
	serial_out(up, UART_DLM, value >> 8 & 0xff);
}

#ifdef CONFIG_SERIAL_8250_RT288X

/* Au1x00/RT288x UART hardware has a weird register layout */
static const s8 au_io_in_map[8] = {
	 0,	/* UART_RX  */
	 2,	/* UART_IER */
	 3,	/* UART_IIR */
	 5,	/* UART_LCR */
	 6,	/* UART_MCR */
	 7,	/* UART_LSR */
	 8,	/* UART_MSR */
	-1,	/* UART_SCR (unmapped) */
};

static const s8 au_io_out_map[8] = {
	 1,	/* UART_TX  */
	 2,	/* UART_IER */
	 4,	/* UART_FCR */
	 5,	/* UART_LCR */
	 6,	/* UART_MCR */
	-1,	/* UART_LSR (unmapped) */
	-1,	/* UART_MSR (unmapped) */
	-1,	/* UART_SCR (unmapped) */
};

unsigned int au_serial_in(struct uart_port *p, int offset)
{
	if (offset >= ARRAY_SIZE(au_io_in_map))
		return UINT_MAX;
	offset = au_io_in_map[offset];
	if (offset < 0)
		return UINT_MAX;
	return __raw_readl(p->membase + (offset << p->regshift));
}

void au_serial_out(struct uart_port *p, int offset, int value)
{
	if (offset >= ARRAY_SIZE(au_io_out_map))
		return;
	offset = au_io_out_map[offset];
	if (offset < 0)
		return;
	__raw_writel(value, p->membase + (offset << p->regshift));
}

/* Au1x00 haven't got a standard divisor latch */
static int au_serial_dl_read(struct uart_8250_port *up)
{
	return __raw_readl(up->port.membase + 0x28);
}

static void au_serial_dl_write(struct uart_8250_port *up, int value)
{
	__raw_writel(value, up->port.membase + 0x28);
}

#endif

static unsigned int hub6_serial_in(struct uart_port *p, int offset)
{
	offset = offset << p->regshift;
	outb(p->hub6 - 1 + offset, p->iobase);
	return inb(p->iobase + 1);
}

static void hub6_serial_out(struct uart_port *p, int offset, int value)
{
	offset = offset << p->regshift;
	outb(p->hub6 - 1 + offset, p->iobase);
	outb(value, p->iobase + 1);
}

static unsigned int mem_serial_in(struct uart_port *p, int offset)
{
	offset = offset << p->regshift;
	return readb(p->membase + offset);
}

static void mem_serial_out(struct uart_port *p, int offset, int value)
{
	offset = offset << p->regshift;
	writeb(value, p->membase + offset);
}

static void mem16_serial_out(struct uart_port *p, int offset, int value)
{
	offset = offset << p->regshift;
	writew(value, p->membase + offset);
}

static unsigned int mem16_serial_in(struct uart_port *p, int offset)
{
	offset = offset << p->regshift;
	return readw(p->membase + offset);
}

static void mem32_serial_out(struct uart_port *p, int offset, int value)
{
	offset = offset << p->regshift;
	writel(value, p->membase + offset);
}

static unsigned int mem32_serial_in(struct uart_port *p, int offset)
{
	offset = offset << p->regshift;
	return readl(p->membase + offset);
}

static void mem32be_serial_out(struct uart_port *p, int offset, int value)
{
	offset = offset << p->regshift;
	iowrite32be(value, p->membase + offset);
}

static unsigned int mem32be_serial_in(struct uart_port *p, int offset)
{
	offset = offset << p->regshift;
	return ioread32be(p->membase + offset);
}

static unsigned int io_serial_in(struct uart_port *p, int offset)
{
	offset = offset << p->regshift;
	return inb(p->iobase + offset);
}

static void io_serial_out(struct uart_port *p, int offset, int value)
{
	offset = offset << p->regshift;
	outb(value, p->iobase + offset);
}

static int serial8250_default_handle_irq(struct uart_port *port);

static void set_io_from_upio(struct uart_port *p)
{
	struct uart_8250_port *up = up_to_u8250p(p);

	up->dl_read = default_serial_dl_read;
	up->dl_write = default_serial_dl_write;

	switch (p->iotype) {
	case UPIO_HUB6:
		p->serial_in = hub6_serial_in;
		p->serial_out = hub6_serial_out;
		break;

	case UPIO_MEM:
		p->serial_in = mem_serial_in;
		p->serial_out = mem_serial_out;
		break;

	case UPIO_MEM16:
		p->serial_in = mem16_serial_in;
		p->serial_out = mem16_serial_out;
		break;

	case UPIO_MEM32:
		p->serial_in = mem32_serial_in;
		p->serial_out = mem32_serial_out;
		break;

	case UPIO_MEM32BE:
		p->serial_in = mem32be_serial_in;
		p->serial_out = mem32be_serial_out;
		break;

#ifdef CONFIG_SERIAL_8250_RT288X
	case UPIO_AU:
		p->serial_in = au_serial_in;
		p->serial_out = au_serial_out;
		up->dl_read = au_serial_dl_read;
		up->dl_write = au_serial_dl_write;
		break;
#endif

	default:
		p->serial_in = io_serial_in;
		p->serial_out = io_serial_out;
		break;
	}
	/* Remember loaded iotype */
	up->cur_iotype = p->iotype;
	p->handle_irq = serial8250_default_handle_irq;
}

static void
serial_port_out_sync(struct uart_port *p, int offset, int value)
{
	switch (p->iotype) {
	case UPIO_MEM:
	case UPIO_MEM16:
	case UPIO_MEM32:
	case UPIO_MEM32BE:
	case UPIO_AU:
		p->serial_out(p, offset, value);
		p->serial_in(p, UART_LCR);	/* safe, no side-effects */
		break;
	default:
		p->serial_out(p, offset, value);
	}
}

/*
 * FIFO support.
 */
static void serial8250_clear_fifos(struct uart_8250_port *p)
{
	if (p->capabilities & UART_CAP_FIFO) {
		serial_out(p, UART_FCR, UART_FCR_ENABLE_FIFO);
		serial_out(p, UART_FCR, UART_FCR_ENABLE_FIFO |
			       UART_FCR_CLEAR_RCVR | UART_FCR_CLEAR_XMIT);
		serial_out(p, UART_FCR, 0);
	}
}

static enum hrtimer_restart serial8250_em485_handle_start_tx(struct hrtimer *t);
static enum hrtimer_restart serial8250_em485_handle_stop_tx(struct hrtimer *t);

void serial8250_clear_and_reinit_fifos(struct uart_8250_port *p)
{
	serial8250_clear_fifos(p);
	serial_out(p, UART_FCR, p->fcr);
}
EXPORT_SYMBOL_GPL(serial8250_clear_and_reinit_fifos);

void serial8250_rpm_get(struct uart_8250_port *p)
{
	if (!(p->capabilities & UART_CAP_RPM))
		return;
	pm_runtime_get_sync(p->port.dev);
}
EXPORT_SYMBOL_GPL(serial8250_rpm_get);

void serial8250_rpm_put(struct uart_8250_port *p)
{
	if (!(p->capabilities & UART_CAP_RPM))
		return;
	pm_runtime_mark_last_busy(p->port.dev);
	pm_runtime_put_autosuspend(p->port.dev);
}
EXPORT_SYMBOL_GPL(serial8250_rpm_put);

/**
 *	serial8250_em485_init() - put uart_8250_port into rs485 emulating
 *	@p:	uart_8250_port port instance
 *
 *	The function is used to start rs485 software emulating on the
 *	&struct uart_8250_port* @p. Namely, RTS is switched before/after
 *	transmission. The function is idempotent, so it is safe to call it
 *	multiple times.
 *
 *	The caller MUST enable interrupt on empty shift register before
 *	calling serial8250_em485_init(). This interrupt is not a part of
 *	8250 standard, but implementation defined.
 *
 *	The function is supposed to be called from .rs485_config callback
 *	or from any other callback protected with p->port.lock spinlock.
 *
 *	See also serial8250_em485_destroy()
 *
 *	Return 0 - success, -errno - otherwise
 */
static int serial8250_em485_init(struct uart_8250_port *p)
{
	if (p->em485)
		return 0;

	p->em485 = kmalloc(sizeof(struct uart_8250_em485), GFP_ATOMIC);
	if (!p->em485)
		return -ENOMEM;

	hrtimer_init(&p->em485->stop_tx_timer, CLOCK_MONOTONIC,
		     HRTIMER_MODE_REL);
	hrtimer_init(&p->em485->start_tx_timer, CLOCK_MONOTONIC,
		     HRTIMER_MODE_REL);
	p->em485->stop_tx_timer.function = &serial8250_em485_handle_stop_tx;
	p->em485->start_tx_timer.function = &serial8250_em485_handle_start_tx;
	p->em485->port = p;
	p->em485->active_timer = NULL;
	p->em485->tx_stopped = true;

	p->rs485_stop_tx(p);

	return 0;
}

/**
 *	serial8250_em485_destroy() - put uart_8250_port into normal state
 *	@p:	uart_8250_port port instance
 *
 *	The function is used to stop rs485 software emulating on the
 *	&struct uart_8250_port* @p. The function is idempotent, so it is safe to
 *	call it multiple times.
 *
 *	The function is supposed to be called from .rs485_config callback
 *	or from any other callback protected with p->port.lock spinlock.
 *
 *	See also serial8250_em485_init()
 */
void serial8250_em485_destroy(struct uart_8250_port *p)
{
	if (!p->em485)
		return;

	hrtimer_cancel(&p->em485->start_tx_timer);
	hrtimer_cancel(&p->em485->stop_tx_timer);

	kfree(p->em485);
	p->em485 = NULL;
}
EXPORT_SYMBOL_GPL(serial8250_em485_destroy);

/**
 * serial8250_em485_config() - generic ->rs485_config() callback
 * @port: uart port
 * @rs485: rs485 settings
 *
 * Generic callback usable by 8250 uart drivers to activate rs485 settings
 * if the uart is incapable of driving RTS as a Transmit Enable signal in
 * hardware, relying on software emulation instead.
 */
int serial8250_em485_config(struct uart_port *port, struct serial_rs485 *rs485)
{
	struct uart_8250_port *up = up_to_u8250p(port);

	/* pick sane settings if the user hasn't */
	if (!!(rs485->flags & SER_RS485_RTS_ON_SEND) ==
	    !!(rs485->flags & SER_RS485_RTS_AFTER_SEND)) {
		rs485->flags |= SER_RS485_RTS_ON_SEND;
		rs485->flags &= ~SER_RS485_RTS_AFTER_SEND;
	}

	/* clamp the delays to [0, 100ms] */
	rs485->delay_rts_before_send = min(rs485->delay_rts_before_send, 100U);
	rs485->delay_rts_after_send  = min(rs485->delay_rts_after_send, 100U);

	memset(rs485->padding, 0, sizeof(rs485->padding));
	port->rs485 = *rs485;

	gpiod_set_value(port->rs485_term_gpio,
			rs485->flags & SER_RS485_TERMINATE_BUS);

	/*
	 * Both serial8250_em485_init() and serial8250_em485_destroy()
	 * are idempotent.
	 */
	if (rs485->flags & SER_RS485_ENABLED) {
		int ret = serial8250_em485_init(up);

		if (ret) {
			rs485->flags &= ~SER_RS485_ENABLED;
			port->rs485.flags &= ~SER_RS485_ENABLED;
		}
		return ret;
	}

	serial8250_em485_destroy(up);
	return 0;
}
EXPORT_SYMBOL_GPL(serial8250_em485_config);

/*
 * These two wrappers ensure that enable_runtime_pm_tx() can be called more than
 * once and disable_runtime_pm_tx() will still disable RPM because the fifo is
 * empty and the HW can idle again.
 */
void serial8250_rpm_get_tx(struct uart_8250_port *p)
{
	unsigned char rpm_active;

	if (!(p->capabilities & UART_CAP_RPM))
		return;

	rpm_active = xchg(&p->rpm_tx_active, 1);
	if (rpm_active)
		return;
	pm_runtime_get_sync(p->port.dev);
}
EXPORT_SYMBOL_GPL(serial8250_rpm_get_tx);

void serial8250_rpm_put_tx(struct uart_8250_port *p)
{
	unsigned char rpm_active;

	if (!(p->capabilities & UART_CAP_RPM))
		return;

	rpm_active = xchg(&p->rpm_tx_active, 0);
	if (!rpm_active)
		return;
	pm_runtime_mark_last_busy(p->port.dev);
	pm_runtime_put_autosuspend(p->port.dev);
}
EXPORT_SYMBOL_GPL(serial8250_rpm_put_tx);

/*
 * IER sleep support.  UARTs which have EFRs need the "extended
 * capability" bit enabled.  Note that on XR16C850s, we need to
 * reset LCR to write to IER.
 */
static void serial8250_set_sleep(struct uart_8250_port *p, int sleep)
{
	unsigned char lcr = 0, efr = 0;

	serial8250_rpm_get(p);

	if (p->capabilities & UART_CAP_SLEEP) {
		if (p->capabilities & UART_CAP_EFR) {
			lcr = serial_in(p, UART_LCR);
			efr = serial_in(p, UART_EFR);
			serial_out(p, UART_LCR, UART_LCR_CONF_MODE_B);
			serial_out(p, UART_EFR, UART_EFR_ECB);
			serial_out(p, UART_LCR, 0);
		}
		serial_out(p, UART_IER, sleep ? UART_IERX_SLEEP : 0);
		if (p->capabilities & UART_CAP_EFR) {
			serial_out(p, UART_LCR, UART_LCR_CONF_MODE_B);
			serial_out(p, UART_EFR, efr);
			serial_out(p, UART_LCR, lcr);
		}
	}

	serial8250_rpm_put(p);
}

#ifdef CONFIG_SERIAL_8250_RSA
/*
 * Attempts to turn on the RSA FIFO.  Returns zero on failure.
 * We set the port uart clock rate if we succeed.
 */
static int __enable_rsa(struct uart_8250_port *up)
{
	unsigned char mode;
	int result;

	mode = serial_in(up, UART_RSA_MSR);
	result = mode & UART_RSA_MSR_FIFO;

	if (!result) {
		serial_out(up, UART_RSA_MSR, mode | UART_RSA_MSR_FIFO);
		mode = serial_in(up, UART_RSA_MSR);
		result = mode & UART_RSA_MSR_FIFO;
	}

	if (result)
		up->port.uartclk = SERIAL_RSA_BAUD_BASE * 16;

	return result;
}

static void enable_rsa(struct uart_8250_port *up)
{
	if (up->port.type == PORT_RSA) {
		if (up->port.uartclk != SERIAL_RSA_BAUD_BASE * 16) {
			spin_lock_irq(&up->port.lock);
			__enable_rsa(up);
			spin_unlock_irq(&up->port.lock);
		}
		if (up->port.uartclk == SERIAL_RSA_BAUD_BASE * 16)
			serial_out(up, UART_RSA_FRR, 0);
	}
}

/*
 * Attempts to turn off the RSA FIFO.  Returns zero on failure.
 * It is unknown why interrupts were disabled in here.  However,
 * the caller is expected to preserve this behaviour by grabbing
 * the spinlock before calling this function.
 */
static void disable_rsa(struct uart_8250_port *up)
{
	unsigned char mode;
	int result;

	if (up->port.type == PORT_RSA &&
	    up->port.uartclk == SERIAL_RSA_BAUD_BASE * 16) {
		spin_lock_irq(&up->port.lock);

		mode = serial_in(up, UART_RSA_MSR);
		result = !(mode & UART_RSA_MSR_FIFO);

		if (!result) {
			serial_out(up, UART_RSA_MSR, mode & ~UART_RSA_MSR_FIFO);
			mode = serial_in(up, UART_RSA_MSR);
			result = !(mode & UART_RSA_MSR_FIFO);
		}

		if (result)
			up->port.uartclk = SERIAL_RSA_BAUD_BASE_LO * 16;
		spin_unlock_irq(&up->port.lock);
	}
}
#endif /* CONFIG_SERIAL_8250_RSA */

/*
 * This is a quickie test to see how big the FIFO is.
 * It doesn't work at all the time, more's the pity.
 */
static int size_fifo(struct uart_8250_port *up)
{
	unsigned char old_fcr, old_mcr, old_lcr;
	unsigned short old_dl;
	int count;

	old_lcr = serial_in(up, UART_LCR);
	serial_out(up, UART_LCR, 0);
	old_fcr = serial_in(up, UART_FCR);
	old_mcr = serial8250_in_MCR(up);
	serial_out(up, UART_FCR, UART_FCR_ENABLE_FIFO |
		    UART_FCR_CLEAR_RCVR | UART_FCR_CLEAR_XMIT);
	serial8250_out_MCR(up, UART_MCR_LOOP);
	serial_out(up, UART_LCR, UART_LCR_CONF_MODE_A);
	old_dl = serial_dl_read(up);
	serial_dl_write(up, 0x0001);
	serial_out(up, UART_LCR, 0x03);
	for (count = 0; count < 256; count++)
		serial_out(up, UART_TX, count);
	mdelay(20);/* FIXME - schedule_timeout */
	for (count = 0; (serial_in(up, UART_LSR) & UART_LSR_DR) &&
	     (count < 256); count++)
		serial_in(up, UART_RX);
	serial_out(up, UART_FCR, old_fcr);
	serial8250_out_MCR(up, old_mcr);
	serial_out(up, UART_LCR, UART_LCR_CONF_MODE_A);
	serial_dl_write(up, old_dl);
	serial_out(up, UART_LCR, old_lcr);

	return count;
}

/*
 * Read UART ID using the divisor method - set DLL and DLM to zero
 * and the revision will be in DLL and device type in DLM.  We
 * preserve the device state across this.
 */
static unsigned int autoconfig_read_divisor_id(struct uart_8250_port *p)
{
	unsigned char old_lcr;
	unsigned int id, old_dl;

	old_lcr = serial_in(p, UART_LCR);
	serial_out(p, UART_LCR, UART_LCR_CONF_MODE_A);
	old_dl = serial_dl_read(p);
	serial_dl_write(p, 0);
	id = serial_dl_read(p);
	serial_dl_write(p, old_dl);

	serial_out(p, UART_LCR, old_lcr);

	return id;
}

/*
 * This is a helper routine to autodetect StarTech/Exar/Oxsemi UART's.
 * When this function is called we know it is at least a StarTech
 * 16650 V2, but it might be one of several StarTech UARTs, or one of
 * its clones.  (We treat the broken original StarTech 16650 V1 as a
 * 16550, and why not?  Startech doesn't seem to even acknowledge its
 * existence.)
 *
 * What evil have men's minds wrought...
 */
static void autoconfig_has_efr(struct uart_8250_port *up)
{
	unsigned int id1, id2, id3, rev;

	/*
	 * Everything with an EFR has SLEEP
	 */
	up->capabilities |= UART_CAP_EFR | UART_CAP_SLEEP;

	/*
	 * First we check to see if it's an Oxford Semiconductor UART.
	 *
	 * If we have to do this here because some non-National
	 * Semiconductor clone chips lock up if you try writing to the
	 * LSR register (which serial_icr_read does)
	 */

	/*
	 * Check for Oxford Semiconductor 16C950.
	 *
	 * EFR [4] must be set else this test fails.
	 *
	 * This shouldn't be necessary, but Mike Hudson (Exoray@isys.ca)
	 * claims that it's needed for 952 dual UART's (which are not
	 * recommended for new designs).
	 */
	up->acr = 0;
	serial_out(up, UART_LCR, UART_LCR_CONF_MODE_B);
	serial_out(up, UART_EFR, UART_EFR_ECB);
	serial_out(up, UART_LCR, 0x00);
	id1 = serial_icr_read(up, UART_ID1);
	id2 = serial_icr_read(up, UART_ID2);
	id3 = serial_icr_read(up, UART_ID3);
	rev = serial_icr_read(up, UART_REV);

	DEBUG_AUTOCONF("950id=%02x:%02x:%02x:%02x ", id1, id2, id3, rev);

	if (id1 == 0x16 && id2 == 0xC9 &&
	    (id3 == 0x50 || id3 == 0x52 || id3 == 0x54)) {
		up->port.type = PORT_16C950;

		/*
		 * Enable work around for the Oxford Semiconductor 952 rev B
		 * chip which causes it to seriously miscalculate baud rates
		 * when DLL is 0.
		 */
		if (id3 == 0x52 && rev == 0x01)
			up->bugs |= UART_BUG_QUOT;
		return;
	}

	/*
	 * We check for a XR16C850 by setting DLL and DLM to 0, and then
	 * reading back DLL and DLM.  The chip type depends on the DLM
	 * value read back:
	 *  0x10 - XR16C850 and the DLL contains the chip revision.
	 *  0x12 - XR16C2850.
	 *  0x14 - XR16C854.
	 */
	id1 = autoconfig_read_divisor_id(up);
	DEBUG_AUTOCONF("850id=%04x ", id1);

	id2 = id1 >> 8;
	if (id2 == 0x10 || id2 == 0x12 || id2 == 0x14) {
		up->port.type = PORT_16850;
		return;
	}

	/*
	 * It wasn't an XR16C850.
	 *
	 * We distinguish between the '654 and the '650 by counting
	 * how many bytes are in the FIFO.  I'm using this for now,
	 * since that's the technique that was sent to me in the
	 * serial driver update, but I'm not convinced this works.
	 * I've had problems doing this in the past.  -TYT
	 */
	if (size_fifo(up) == 64)
		up->port.type = PORT_16654;
	else
		up->port.type = PORT_16650V2;
}

/*
 * We detected a chip without a FIFO.  Only two fall into
 * this category - the original 8250 and the 16450.  The
 * 16450 has a scratch register (accessible with LCR=0)
 */
static void autoconfig_8250(struct uart_8250_port *up)
{
	unsigned char scratch, status1, status2;

	up->port.type = PORT_8250;

	scratch = serial_in(up, UART_SCR);
	serial_out(up, UART_SCR, 0xa5);
	status1 = serial_in(up, UART_SCR);
	serial_out(up, UART_SCR, 0x5a);
	status2 = serial_in(up, UART_SCR);
	serial_out(up, UART_SCR, scratch);

	if (status1 == 0xa5 && status2 == 0x5a)
		up->port.type = PORT_16450;
}

static int broken_efr(struct uart_8250_port *up)
{
	/*
	 * Exar ST16C2550 "A2" devices incorrectly detect as
	 * having an EFR, and report an ID of 0x0201.  See
	 * http://linux.derkeiler.com/Mailing-Lists/Kernel/2004-11/4812.html
	 */
	if (autoconfig_read_divisor_id(up) == 0x0201 && size_fifo(up) == 16)
		return 1;

	return 0;
}

/*
 * We know that the chip has FIFOs.  Does it have an EFR?  The
 * EFR is located in the same register position as the IIR and
 * we know the top two bits of the IIR are currently set.  The
 * EFR should contain zero.  Try to read the EFR.
 */
static void autoconfig_16550a(struct uart_8250_port *up)
{
	unsigned char status1, status2;
	unsigned int iersave;

	up->port.type = PORT_16550A;
	up->capabilities |= UART_CAP_FIFO;

	if (!IS_ENABLED(CONFIG_SERIAL_8250_16550A_VARIANTS))
		return;

	/*
	 * Check for presence of the EFR when DLAB is set.
	 * Only ST16C650V1 UARTs pass this test.
	 */
	serial_out(up, UART_LCR, UART_LCR_CONF_MODE_A);
	if (serial_in(up, UART_EFR) == 0) {
		serial_out(up, UART_EFR, 0xA8);
		if (serial_in(up, UART_EFR) != 0) {
			DEBUG_AUTOCONF("EFRv1 ");
			up->port.type = PORT_16650;
			up->capabilities |= UART_CAP_EFR | UART_CAP_SLEEP;
		} else {
			serial_out(up, UART_LCR, 0);
			serial_out(up, UART_FCR, UART_FCR_ENABLE_FIFO |
				   UART_FCR7_64BYTE);
			status1 = serial_in(up, UART_IIR) >> 5;
			serial_out(up, UART_FCR, 0);
			serial_out(up, UART_LCR, 0);

			if (status1 == 7)
				up->port.type = PORT_16550A_FSL64;
			else
				DEBUG_AUTOCONF("Motorola 8xxx DUART ");
		}
		serial_out(up, UART_EFR, 0);
		return;
	}

	/*
	 * Maybe it requires 0xbf to be written to the LCR.
	 * (other ST16C650V2 UARTs, TI16C752A, etc)
	 */
	serial_out(up, UART_LCR, UART_LCR_CONF_MODE_B);
	if (serial_in(up, UART_EFR) == 0 && !broken_efr(up)) {
		DEBUG_AUTOCONF("EFRv2 ");
		autoconfig_has_efr(up);
		return;
	}

	/*
	 * Check for a National Semiconductor SuperIO chip.
	 * Attempt to switch to bank 2, read the value of the LOOP bit
	 * from EXCR1. Switch back to bank 0, change it in MCR. Then
	 * switch back to bank 2, read it from EXCR1 again and check
	 * it's changed. If so, set baud_base in EXCR2 to 921600. -- dwmw2
	 */
	serial_out(up, UART_LCR, 0);
	status1 = serial8250_in_MCR(up);
	serial_out(up, UART_LCR, 0xE0);
	status2 = serial_in(up, 0x02); /* EXCR1 */

	if (!((status2 ^ status1) & UART_MCR_LOOP)) {
		serial_out(up, UART_LCR, 0);
		serial8250_out_MCR(up, status1 ^ UART_MCR_LOOP);
		serial_out(up, UART_LCR, 0xE0);
		status2 = serial_in(up, 0x02); /* EXCR1 */
		serial_out(up, UART_LCR, 0);
		serial8250_out_MCR(up, status1);

		if ((status2 ^ status1) & UART_MCR_LOOP) {
			unsigned short quot;

			serial_out(up, UART_LCR, 0xE0);

			quot = serial_dl_read(up);
			quot <<= 3;

			if (ns16550a_goto_highspeed(up))
				serial_dl_write(up, quot);

			serial_out(up, UART_LCR, 0);

			up->port.uartclk = 921600*16;
			up->port.type = PORT_NS16550A;
			up->capabilities |= UART_NATSEMI;
			return;
		}
	}

	/*
	 * No EFR.  Try to detect a TI16750, which only sets bit 5 of
	 * the IIR when 64 byte FIFO mode is enabled when DLAB is set.
	 * Try setting it with and without DLAB set.  Cheap clones
	 * set bit 5 without DLAB set.
	 */
	serial_out(up, UART_LCR, 0);
	serial_out(up, UART_FCR, UART_FCR_ENABLE_FIFO | UART_FCR7_64BYTE);
	status1 = serial_in(up, UART_IIR) >> 5;
	serial_out(up, UART_FCR, UART_FCR_ENABLE_FIFO);
	serial_out(up, UART_LCR, UART_LCR_CONF_MODE_A);
	serial_out(up, UART_FCR, UART_FCR_ENABLE_FIFO | UART_FCR7_64BYTE);
	status2 = serial_in(up, UART_IIR) >> 5;
	serial_out(up, UART_FCR, UART_FCR_ENABLE_FIFO);
	serial_out(up, UART_LCR, 0);

	DEBUG_AUTOCONF("iir1=%d iir2=%d ", status1, status2);

	if (status1 == 6 && status2 == 7) {
		up->port.type = PORT_16750;
		up->capabilities |= UART_CAP_AFE | UART_CAP_SLEEP;
		return;
	}

	/*
	 * Try writing and reading the UART_IER_UUE bit (b6).
	 * If it works, this is probably one of the Xscale platform's
	 * internal UARTs.
	 * We're going to explicitly set the UUE bit to 0 before
	 * trying to write and read a 1 just to make sure it's not
	 * already a 1 and maybe locked there before we even start start.
	 */
	iersave = serial_in(up, UART_IER);
	serial_out(up, UART_IER, iersave & ~UART_IER_UUE);
	if (!(serial_in(up, UART_IER) & UART_IER_UUE)) {
		/*
		 * OK it's in a known zero state, try writing and reading
		 * without disturbing the current state of the other bits.
		 */
		serial_out(up, UART_IER, iersave | UART_IER_UUE);
		if (serial_in(up, UART_IER) & UART_IER_UUE) {
			/*
			 * It's an Xscale.
			 * We'll leave the UART_IER_UUE bit set to 1 (enabled).
			 */
			DEBUG_AUTOCONF("Xscale ");
			up->port.type = PORT_XSCALE;
			up->capabilities |= UART_CAP_UUE | UART_CAP_RTOIE;
			return;
		}
	} else {
		/*
		 * If we got here we couldn't force the IER_UUE bit to 0.
		 * Log it and continue.
		 */
		DEBUG_AUTOCONF("Couldn't force IER_UUE to 0 ");
	}
	serial_out(up, UART_IER, iersave);

	/*
	 * We distinguish between 16550A and U6 16550A by counting
	 * how many bytes are in the FIFO.
	 */
	if (up->port.type == PORT_16550A && size_fifo(up) == 64) {
		up->port.type = PORT_U6_16550A;
		up->capabilities |= UART_CAP_AFE;
	}
}

/*
 * This routine is called by rs_init() to initialize a specific serial
 * port.  It determines what type of UART chip this serial port is
 * using: 8250, 16450, 16550, 16550A.  The important question is
 * whether or not this UART is a 16550A or not, since this will
 * determine whether or not we can use its FIFO features or not.
 */
static void autoconfig(struct uart_8250_port *up)
{
	unsigned char status1, scratch, scratch2, scratch3;
	unsigned char save_lcr, save_mcr;
	struct uart_port *port = &up->port;
	unsigned long flags;
	unsigned int old_capabilities;

	if (!port->iobase && !port->mapbase && !port->membase)
		return;

	DEBUG_AUTOCONF("%s: autoconf (0x%04lx, 0x%p): ",
		       port->name, port->iobase, port->membase);

	/*
	 * We really do need global IRQs disabled here - we're going to
	 * be frobbing the chips IRQ enable register to see if it exists.
	 */
	spin_lock_irqsave(&port->lock, flags);

	up->capabilities = 0;
	up->bugs = 0;

	if (!(port->flags & UPF_BUGGY_UART)) {
		/*
		 * Do a simple existence test first; if we fail this,
		 * there's no point trying anything else.
		 *
		 * 0x80 is used as a nonsense port to prevent against
		 * false positives due to ISA bus float.  The
		 * assumption is that 0x80 is a non-existent port;
		 * which should be safe since include/asm/io.h also
		 * makes this assumption.
		 *
		 * Note: this is safe as long as MCR bit 4 is clear
		 * and the device is in "PC" mode.
		 */
		scratch = serial_in(up, UART_IER);
		serial_out(up, UART_IER, 0);
#ifdef __i386__
		outb(0xff, 0x080);
#endif
		/*
		 * Mask out IER[7:4] bits for test as some UARTs (e.g. TL
		 * 16C754B) allow only to modify them if an EFR bit is set.
		 */
		scratch2 = serial_in(up, UART_IER) & 0x0f;
		serial_out(up, UART_IER, 0x0F);
#ifdef __i386__
		outb(0, 0x080);
#endif
		scratch3 = serial_in(up, UART_IER) & 0x0f;
		serial_out(up, UART_IER, scratch);
		if (scratch2 != 0 || scratch3 != 0x0F) {
			/*
			 * We failed; there's nothing here
			 */
			spin_unlock_irqrestore(&port->lock, flags);
			DEBUG_AUTOCONF("IER test failed (%02x, %02x) ",
				       scratch2, scratch3);
			goto out;
		}
	}

	save_mcr = serial8250_in_MCR(up);
	save_lcr = serial_in(up, UART_LCR);

	/*
	 * Check to see if a UART is really there.  Certain broken
	 * internal modems based on the Rockwell chipset fail this
	 * test, because they apparently don't implement the loopback
	 * test mode.  So this test is skipped on the COM 1 through
	 * COM 4 ports.  This *should* be safe, since no board
	 * manufacturer would be stupid enough to design a board
	 * that conflicts with COM 1-4 --- we hope!
	 */
	if (!(port->flags & UPF_SKIP_TEST)) {
		serial8250_out_MCR(up, UART_MCR_LOOP | 0x0A);
		status1 = serial_in(up, UART_MSR) & 0xF0;
		serial8250_out_MCR(up, save_mcr);
		if (status1 != 0x90) {
			spin_unlock_irqrestore(&port->lock, flags);
			DEBUG_AUTOCONF("LOOP test failed (%02x) ",
				       status1);
			goto out;
		}
	}

	/*
	 * We're pretty sure there's a port here.  Lets find out what
	 * type of port it is.  The IIR top two bits allows us to find
	 * out if it's 8250 or 16450, 16550, 16550A or later.  This
	 * determines what we test for next.
	 *
	 * We also initialise the EFR (if any) to zero for later.  The
	 * EFR occupies the same register location as the FCR and IIR.
	 */
	serial_out(up, UART_LCR, UART_LCR_CONF_MODE_B);
	serial_out(up, UART_EFR, 0);
	serial_out(up, UART_LCR, 0);

	serial_out(up, UART_FCR, UART_FCR_ENABLE_FIFO);

	/* Assign this as it is to truncate any bits above 7.  */
	scratch = serial_in(up, UART_IIR);

	switch (scratch >> 6) {
	case 0:
		autoconfig_8250(up);
		break;
	case 1:
		port->type = PORT_UNKNOWN;
		break;
	case 2:
		port->type = PORT_16550;
		break;
	case 3:
		autoconfig_16550a(up);
		break;
	}

#ifdef CONFIG_SERIAL_8250_RSA
	/*
	 * Only probe for RSA ports if we got the region.
	 */
	if (port->type == PORT_16550A && up->probe & UART_PROBE_RSA &&
	    __enable_rsa(up))
		port->type = PORT_RSA;
#endif

	serial_out(up, UART_LCR, save_lcr);

	port->fifosize = uart_config[up->port.type].fifo_size;
	old_capabilities = up->capabilities;
	up->capabilities = uart_config[port->type].flags;
	up->tx_loadsz = uart_config[port->type].tx_loadsz;

	if (port->type == PORT_UNKNOWN)
		goto out_unlock;

	/*
	 * Reset the UART.
	 */
#ifdef CONFIG_SERIAL_8250_RSA
	if (port->type == PORT_RSA)
		serial_out(up, UART_RSA_FRR, 0);
#endif
	serial8250_out_MCR(up, save_mcr);
	serial8250_clear_fifos(up);
	serial_in(up, UART_RX);
	if (up->capabilities & UART_CAP_UUE)
		serial_out(up, UART_IER, UART_IER_UUE);
	else
		serial_out(up, UART_IER, 0);

out_unlock:
	spin_unlock_irqrestore(&port->lock, flags);

	/*
	 * Check if the device is a Fintek F81216A
	 */
	if (port->type == PORT_16550A && port->iotype == UPIO_PORT)
		fintek_8250_probe(up);

	if (up->capabilities != old_capabilities) {
		dev_warn(port->dev, "detected caps %08x should be %08x\n",
			 old_capabilities, up->capabilities);
	}
out:
	DEBUG_AUTOCONF("iir=%d ", scratch);
	DEBUG_AUTOCONF("type=%s\n", uart_config[port->type].name);
}

static void autoconfig_irq(struct uart_8250_port *up)
{
	struct uart_port *port = &up->port;
	unsigned char save_mcr, save_ier;
	unsigned char save_ICP = 0;
	unsigned int ICP = 0;
	unsigned long irqs;
	int irq;

	if (port->flags & UPF_FOURPORT) {
		ICP = (port->iobase & 0xfe0) | 0x1f;
		save_ICP = inb_p(ICP);
		outb_p(0x80, ICP);
		inb_p(ICP);
	}

	if (uart_console(port))
		console_lock();

	/* forget possible initially masked and pending IRQ */
	probe_irq_off(probe_irq_on());
	save_mcr = serial8250_in_MCR(up);
	save_ier = serial_in(up, UART_IER);
	serial8250_out_MCR(up, UART_MCR_OUT1 | UART_MCR_OUT2);

	irqs = probe_irq_on();
	serial8250_out_MCR(up, 0);
	udelay(10);
	if (port->flags & UPF_FOURPORT) {
		serial8250_out_MCR(up, UART_MCR_DTR | UART_MCR_RTS);
	} else {
		serial8250_out_MCR(up,
			UART_MCR_DTR | UART_MCR_RTS | UART_MCR_OUT2);
	}
	serial_out(up, UART_IER, 0x0f);	/* enable all intrs */
	serial_in(up, UART_LSR);
	serial_in(up, UART_RX);
	serial_in(up, UART_IIR);
	serial_in(up, UART_MSR);
	serial_out(up, UART_TX, 0xFF);
	udelay(20);
	irq = probe_irq_off(irqs);

	serial8250_out_MCR(up, save_mcr);
	serial_out(up, UART_IER, save_ier);

	if (port->flags & UPF_FOURPORT)
		outb_p(save_ICP, ICP);

	if (uart_console(port))
		console_unlock();

	port->irq = (irq > 0) ? irq : 0;
}

static void serial8250_stop_rx(struct uart_port *port)
{
	struct uart_8250_port *up = up_to_u8250p(port);

	serial8250_rpm_get(up);

	up->ier &= ~(UART_IER_RLSI | UART_IER_RDI);
	up->port.read_status_mask &= ~UART_LSR_DR;
	serial_port_out(port, UART_IER, up->ier);

	serial8250_rpm_put(up);
}

/**
 * serial8250_em485_stop_tx() - generic ->rs485_stop_tx() callback
 * @p: uart 8250 port
 *
 * Generic callback usable by 8250 uart drivers to stop rs485 transmission.
 */
void serial8250_em485_stop_tx(struct uart_8250_port *p)
{
	unsigned char mcr = serial8250_in_MCR(p);

	if (p->port.rs485.flags & SER_RS485_RTS_AFTER_SEND)
		mcr |= UART_MCR_RTS;
	else
		mcr &= ~UART_MCR_RTS;
	serial8250_out_MCR(p, mcr);

	/*
	 * Empty the RX FIFO, we are not interested in anything
	 * received during the half-duplex transmission.
	 * Enable previously disabled RX interrupts.
	 */
	if (!(p->port.rs485.flags & SER_RS485_RX_DURING_TX)) {
		serial8250_clear_and_reinit_fifos(p);

		p->ier |= UART_IER_RLSI | UART_IER_RDI;
		serial_port_out(&p->port, UART_IER, p->ier);
	}
}
EXPORT_SYMBOL_GPL(serial8250_em485_stop_tx);

static enum hrtimer_restart serial8250_em485_handle_stop_tx(struct hrtimer *t)
{
	struct uart_8250_em485 *em485 = container_of(t, struct uart_8250_em485,
			stop_tx_timer);
	struct uart_8250_port *p = em485->port;
	unsigned long flags;

	serial8250_rpm_get(p);
	spin_lock_irqsave(&p->port.lock, flags);
	if (em485->active_timer == &em485->stop_tx_timer) {
		p->rs485_stop_tx(p);
		em485->active_timer = NULL;
		em485->tx_stopped = true;
	}
	spin_unlock_irqrestore(&p->port.lock, flags);
	serial8250_rpm_put(p);

	return HRTIMER_NORESTART;
}

static void start_hrtimer_ms(struct hrtimer *hrt, unsigned long msec)
{
	hrtimer_start(hrt, ms_to_ktime(msec), HRTIMER_MODE_REL);
}

static void __stop_tx_rs485(struct uart_8250_port *p, u64 stop_delay)
{
	struct uart_8250_em485 *em485 = p->em485;

	stop_delay += (u64)p->port.rs485.delay_rts_after_send * NSEC_PER_MSEC;

	/*
	 * rs485_stop_tx() is going to set RTS according to config
	 * AND flush RX FIFO if required.
	 */
	if (stop_delay > 0) {
		em485->active_timer = &em485->stop_tx_timer;
		hrtimer_start(&em485->stop_tx_timer, ns_to_ktime(stop_delay), HRTIMER_MODE_REL);
	} else {
		p->rs485_stop_tx(p);
		em485->active_timer = NULL;
		em485->tx_stopped = true;
	}
}

static inline void __do_stop_tx(struct uart_8250_port *p)
{
	if (serial8250_clear_THRI(p))
		serial8250_rpm_put_tx(p);
}

static inline void __stop_tx(struct uart_8250_port *p)
{
	struct uart_8250_em485 *em485 = p->em485;

	if (em485) {
		unsigned char lsr = serial_in(p, UART_LSR);
		u64 stop_delay = 0;

		p->lsr_saved_flags |= lsr & LSR_SAVE_FLAGS;

		if (!(lsr & UART_LSR_THRE))
			return;
		/*
		 * To provide required timeing and allow FIFO transfer,
		 * __stop_tx_rs485() must be called only when both FIFO and
		 * shift register are empty. The device driver should either
		 * enable interrupt on TEMT or set UART_CAP_NOTEMT that will
		 * enlarge stop_tx_timer by the tx time of one frame to cover
		 * for emptying of the shift register.
		 */
		if (!(lsr & UART_LSR_TEMT)) {
			if (!(p->capabilities & UART_CAP_NOTEMT))
				return;
			/*
			 * RTS might get deasserted too early with the normal
			 * frame timing formula. It seems to suggest THRE might
			 * get asserted already during tx of the stop bit
			 * rather than after it is fully sent.
			 * Roughly estimate 1 extra bit here with / 7.
			 */
			stop_delay = p->port.frame_time + DIV_ROUND_UP(p->port.frame_time, 7);
		}

		__stop_tx_rs485(p, stop_delay);
	}
	__do_stop_tx(p);
}

static void serial8250_stop_tx(struct uart_port *port)
{
	struct uart_8250_port *up = up_to_u8250p(port);

	serial8250_rpm_get(up);
	__stop_tx(up);

	/*
	 * We really want to stop the transmitter from sending.
	 */
	if (port->type == PORT_16C950) {
		up->acr |= UART_ACR_TXDIS;
		serial_icr_write(up, UART_ACR, up->acr);
	}
	serial8250_rpm_put(up);
}

static inline void __start_tx(struct uart_port *port)
{
	struct uart_8250_port *up = up_to_u8250p(port);

	if (up->dma && !up->dma->tx_dma(up))
		return;

	if (serial8250_set_THRI(up)) {
		if (up->bugs & UART_BUG_TXEN) {
			unsigned char lsr;

			lsr = serial_in(up, UART_LSR);
			up->lsr_saved_flags |= lsr & LSR_SAVE_FLAGS;
			if (lsr & UART_LSR_THRE)
				serial8250_tx_chars(up);
		}
	}

	/*
	 * Re-enable the transmitter if we disabled it.
	 */
	if (port->type == PORT_16C950 && up->acr & UART_ACR_TXDIS) {
		up->acr &= ~UART_ACR_TXDIS;
		serial_icr_write(up, UART_ACR, up->acr);
	}
}

/**
 * serial8250_em485_start_tx() - generic ->rs485_start_tx() callback
 * @up: uart 8250 port
 *
 * Generic callback usable by 8250 uart drivers to start rs485 transmission.
 * Assumes that setting the RTS bit in the MCR register means RTS is high.
 * (Some chips use inverse semantics.)  Further assumes that reception is
 * stoppable by disabling the UART_IER_RDI interrupt.  (Some chips set the
 * UART_LSR_DR bit even when UART_IER_RDI is disabled, foiling this approach.)
 */
void serial8250_em485_start_tx(struct uart_8250_port *up)
{
	unsigned char mcr = serial8250_in_MCR(up);

	if (!(up->port.rs485.flags & SER_RS485_RX_DURING_TX))
		serial8250_stop_rx(&up->port);

	if (up->port.rs485.flags & SER_RS485_RTS_ON_SEND)
		mcr |= UART_MCR_RTS;
	else
		mcr &= ~UART_MCR_RTS;
	serial8250_out_MCR(up, mcr);
}
EXPORT_SYMBOL_GPL(serial8250_em485_start_tx);

static inline void start_tx_rs485(struct uart_port *port)
{
	struct uart_8250_port *up = up_to_u8250p(port);
	struct uart_8250_em485 *em485 = up->em485;

	/*
	 * While serial8250_em485_handle_stop_tx() is a noop if
	 * em485->active_timer != &em485->stop_tx_timer, it might happen that
	 * the timer is still armed and triggers only after the current bunch of
	 * chars is send and em485->active_timer == &em485->stop_tx_timer again.
	 * So cancel the timer. There is still a theoretical race condition if
	 * the timer is already running and only comes around to check for
	 * em485->active_timer when &em485->stop_tx_timer is armed again.
	 */
	if (em485->active_timer == &em485->stop_tx_timer)
		hrtimer_try_to_cancel(&em485->stop_tx_timer);

	em485->active_timer = NULL;

	if (em485->tx_stopped) {
		em485->tx_stopped = false;

		up->rs485_start_tx(up);

		if (up->port.rs485.delay_rts_before_send > 0) {
			em485->active_timer = &em485->start_tx_timer;
			start_hrtimer_ms(&em485->start_tx_timer,
					 up->port.rs485.delay_rts_before_send);
			return;
		}
	}

	__start_tx(port);
}

static enum hrtimer_restart serial8250_em485_handle_start_tx(struct hrtimer *t)
{
	struct uart_8250_em485 *em485 = container_of(t, struct uart_8250_em485,
			start_tx_timer);
	struct uart_8250_port *p = em485->port;
	unsigned long flags;

	spin_lock_irqsave(&p->port.lock, flags);
	if (em485->active_timer == &em485->start_tx_timer) {
		__start_tx(&p->port);
		em485->active_timer = NULL;
	}
	spin_unlock_irqrestore(&p->port.lock, flags);

	return HRTIMER_NORESTART;
}

static void serial8250_start_tx(struct uart_port *port)
{
	struct uart_8250_port *up = up_to_u8250p(port);
	struct uart_8250_em485 *em485 = up->em485;

	if (!port->x_char && uart_circ_empty(&port->state->xmit))
		return;

	serial8250_rpm_get_tx(up);

	if (em485 &&
	    em485->active_timer == &em485->start_tx_timer)
		return;

	if (em485)
		start_tx_rs485(port);
	else
		__start_tx(port);
}

static void serial8250_throttle(struct uart_port *port)
{
	port->throttle(port);
}

static void serial8250_unthrottle(struct uart_port *port)
{
	port->unthrottle(port);
}

static void serial8250_disable_ms(struct uart_port *port)
{
	struct uart_8250_port *up = up_to_u8250p(port);

	/* no MSR capabilities */
	if (up->bugs & UART_BUG_NOMSR)
		return;

	mctrl_gpio_disable_ms(up->gpios);

	up->ier &= ~UART_IER_MSI;
	serial_port_out(port, UART_IER, up->ier);
}

static void serial8250_enable_ms(struct uart_port *port)
{
	struct uart_8250_port *up = up_to_u8250p(port);

	/* no MSR capabilities */
	if (up->bugs & UART_BUG_NOMSR)
		return;

	mctrl_gpio_enable_ms(up->gpios);

	up->ier |= UART_IER_MSI;

	serial8250_rpm_get(up);
	serial_port_out(port, UART_IER, up->ier);
	serial8250_rpm_put(up);
}

void serial8250_read_char(struct uart_8250_port *up, unsigned char lsr)
{
	struct uart_port *port = &up->port;
	unsigned char ch;
	char flag = TTY_NORMAL;

	if (likely(lsr & UART_LSR_DR))
		ch = serial_in(up, UART_RX);
	else
		/*
		 * Intel 82571 has a Serial Over Lan device that will
		 * set UART_LSR_BI without setting UART_LSR_DR when
		 * it receives a break. To avoid reading from the
		 * receive buffer without UART_LSR_DR bit set, we
		 * just force the read character to be 0
		 */
		ch = 0;

	port->icount.rx++;

	lsr |= up->lsr_saved_flags;
	up->lsr_saved_flags = 0;

	if (unlikely(lsr & UART_LSR_BRK_ERROR_BITS)) {
		if (lsr & UART_LSR_BI) {
			lsr &= ~(UART_LSR_FE | UART_LSR_PE);
			port->icount.brk++;
			/*
			 * We do the SysRQ and SAK checking
			 * here because otherwise the break
			 * may get masked by ignore_status_mask
			 * or read_status_mask.
			 */
			if (uart_handle_break(port))
				return;
		} else if (lsr & UART_LSR_PE)
			port->icount.parity++;
		else if (lsr & UART_LSR_FE)
			port->icount.frame++;
		if (lsr & UART_LSR_OE)
			port->icount.overrun++;

		/*
		 * Mask off conditions which should be ignored.
		 */
		lsr &= port->read_status_mask;

		if (lsr & UART_LSR_BI) {
			dev_dbg(port->dev, "handling break\n");
			flag = TTY_BREAK;
		} else if (lsr & UART_LSR_PE)
			flag = TTY_PARITY;
		else if (lsr & UART_LSR_FE)
			flag = TTY_FRAME;
	}
	if (uart_prepare_sysrq_char(port, ch))
		return;

	uart_insert_char(port, lsr, UART_LSR_OE, ch, flag);
}
EXPORT_SYMBOL_GPL(serial8250_read_char);

/*
 * serial8250_rx_chars: processes according to the passed in LSR
 * value, and returns the remaining LSR bits not handled
 * by this Rx routine.
 */
unsigned char serial8250_rx_chars(struct uart_8250_port *up, unsigned char lsr)
{
	struct uart_port *port = &up->port;
	int max_count = 256;

	do {
		serial8250_read_char(up, lsr);
		if (--max_count == 0)
			break;
		lsr = serial_in(up, UART_LSR);
	} while (lsr & (UART_LSR_DR | UART_LSR_BI));

	tty_flip_buffer_push(&port->state->port);
	return lsr;
}
EXPORT_SYMBOL_GPL(serial8250_rx_chars);

void serial8250_tx_chars(struct uart_8250_port *up)
{
	struct uart_port *port = &up->port;
	struct circ_buf *xmit = &port->state->xmit;
	int count;

	if (port->x_char) {
		uart_xchar_out(port, UART_TX);
		return;
	}
	if (uart_tx_stopped(port)) {
		serial8250_stop_tx(port);
		return;
	}
	if (uart_circ_empty(xmit)) {
		__stop_tx(up);
		return;
	}

	count = up->tx_loadsz;
	do {
		serial_out(up, UART_TX, xmit->buf[xmit->tail]);
		if (up->bugs & UART_BUG_TXRACE) {
			/*
			 * The Aspeed BMC virtual UARTs have a bug where data
			 * may get stuck in the BMC's Tx FIFO from bursts of
			 * writes on the APB interface.
			 *
			 * Delay back-to-back writes by a read cycle to avoid
			 * stalling the VUART. Read a register that won't have
			 * side-effects and discard the result.
			 */
			serial_in(up, UART_SCR);
		}
		xmit->tail = (xmit->tail + 1) & (UART_XMIT_SIZE - 1);
		port->icount.tx++;
		if (uart_circ_empty(xmit))
			break;
		if ((up->capabilities & UART_CAP_HFIFO) &&
		    (serial_in(up, UART_LSR) & BOTH_EMPTY) != BOTH_EMPTY)
			break;
		/* The BCM2835 MINI UART THRE bit is really a not-full bit. */
		if ((up->capabilities & UART_CAP_MINI) &&
		    !(serial_in(up, UART_LSR) & UART_LSR_THRE))
			break;
	} while (--count > 0);

	if (uart_circ_chars_pending(xmit) < WAKEUP_CHARS)
		uart_write_wakeup(port);

	/*
	 * With RPM enabled, we have to wait until the FIFO is empty before the
	 * HW can go idle. So we get here once again with empty FIFO and disable
	 * the interrupt and RPM in __stop_tx()
	 */
	if (uart_circ_empty(xmit) && !(up->capabilities & UART_CAP_RPM))
		__stop_tx(up);
}
EXPORT_SYMBOL_GPL(serial8250_tx_chars);

/* Caller holds uart port lock */
unsigned int serial8250_modem_status(struct uart_8250_port *up)
{
	struct uart_port *port = &up->port;
	unsigned int status = serial_in(up, UART_MSR);

	status |= up->msr_saved_flags;
	up->msr_saved_flags = 0;
	if (status & UART_MSR_ANY_DELTA && up->ier & UART_IER_MSI &&
	    port->state != NULL) {
		if (status & UART_MSR_TERI)
			port->icount.rng++;
		if (status & UART_MSR_DDSR)
			port->icount.dsr++;
		if (status & UART_MSR_DDCD)
			uart_handle_dcd_change(port, status & UART_MSR_DCD);
		if (status & UART_MSR_DCTS)
			uart_handle_cts_change(port, status & UART_MSR_CTS);

		wake_up_interruptible(&port->state->port.delta_msr_wait);
	}

	return status;
}
EXPORT_SYMBOL_GPL(serial8250_modem_status);

static bool handle_rx_dma(struct uart_8250_port *up, unsigned int iir)
{
	switch (iir & 0x3f) {
	case UART_IIR_RX_TIMEOUT:
		serial8250_rx_dma_flush(up);
		fallthrough;
	case UART_IIR_RLSI:
		return true;
	}
	return up->dma->rx_dma(up);
}

/*
 * This handles the interrupt from one port.
 */
int serial8250_handle_irq(struct uart_port *port, unsigned int iir)
{
	unsigned char status;
	struct uart_8250_port *up = up_to_u8250p(port);
	bool skip_rx = false;
	unsigned long flags;

	if (iir & UART_IIR_NO_INT)
		return 0;

	spin_lock_irqsave(&port->lock, flags);

	status = serial_port_in(port, UART_LSR);

	/*
	 * If port is stopped and there are no error conditions in the
	 * FIFO, then don't drain the FIFO, as this may lead to TTY buffer
	 * overflow. Not servicing, RX FIFO would trigger auto HW flow
	 * control when FIFO occupancy reaches preset threshold, thus
	 * halting RX. This only works when auto HW flow control is
	 * available.
	 */
	if (!(status & (UART_LSR_FIFOE | UART_LSR_BRK_ERROR_BITS)) &&
	    (port->status & (UPSTAT_AUTOCTS | UPSTAT_AUTORTS)) &&
	    !(port->read_status_mask & UART_LSR_DR))
		skip_rx = true;

	if (status & (UART_LSR_DR | UART_LSR_BI) && !skip_rx) {
		if (!up->dma || handle_rx_dma(up, iir))
			status = serial8250_rx_chars(up, status);
	}
	serial8250_modem_status(up);
	if ((status & UART_LSR_THRE) && (up->ier & UART_IER_THRI)) {
		if (!up->dma || up->dma->tx_err)
			serial8250_tx_chars(up);
		else
			__stop_tx(up);
	}

	uart_unlock_and_check_sysrq_irqrestore(port, flags);

	return 1;
}
EXPORT_SYMBOL_GPL(serial8250_handle_irq);

static int serial8250_default_handle_irq(struct uart_port *port)
{
	struct uart_8250_port *up = up_to_u8250p(port);
	unsigned int iir;
	int ret;

	serial8250_rpm_get(up);

	iir = serial_port_in(port, UART_IIR);
	ret = serial8250_handle_irq(port, iir);

	serial8250_rpm_put(up);
	return ret;
}

/*
 * Newer 16550 compatible parts such as the SC16C650 & Altera 16550 Soft IP
 * have a programmable TX threshold that triggers the THRE interrupt in
 * the IIR register. In this case, the THRE interrupt indicates the FIFO
 * has space available. Load it up with tx_loadsz bytes.
 */
static int serial8250_tx_threshold_handle_irq(struct uart_port *port)
{
	unsigned long flags;
	unsigned int iir = serial_port_in(port, UART_IIR);

	/* TX Threshold IRQ triggered so load up FIFO */
	if ((iir & UART_IIR_ID) == UART_IIR_THRI) {
		struct uart_8250_port *up = up_to_u8250p(port);

		spin_lock_irqsave(&port->lock, flags);
		serial8250_tx_chars(up);
		spin_unlock_irqrestore(&port->lock, flags);
	}

	iir = serial_port_in(port, UART_IIR);
	return serial8250_handle_irq(port, iir);
}

static unsigned int serial8250_tx_empty(struct uart_port *port)
{
	struct uart_8250_port *up = up_to_u8250p(port);
	unsigned long flags;
	unsigned int lsr;

	serial8250_rpm_get(up);

	spin_lock_irqsave(&port->lock, flags);
	lsr = serial_port_in(port, UART_LSR);
	up->lsr_saved_flags |= lsr & LSR_SAVE_FLAGS;
	spin_unlock_irqrestore(&port->lock, flags);

	serial8250_rpm_put(up);

	return (lsr & BOTH_EMPTY) == BOTH_EMPTY ? TIOCSER_TEMT : 0;
}

unsigned int serial8250_do_get_mctrl(struct uart_port *port)
{
	struct uart_8250_port *up = up_to_u8250p(port);
	unsigned int status;
	unsigned int val;

	serial8250_rpm_get(up);
	status = serial8250_modem_status(up);
	serial8250_rpm_put(up);

	val = serial8250_MSR_to_TIOCM(status);
	if (up->gpios)
		return mctrl_gpio_get(up->gpios, &val);

	return val;
}
EXPORT_SYMBOL_GPL(serial8250_do_get_mctrl);

static unsigned int serial8250_get_mctrl(struct uart_port *port)
{
	if (port->get_mctrl)
		return port->get_mctrl(port);
	return serial8250_do_get_mctrl(port);
}

void serial8250_do_set_mctrl(struct uart_port *port, unsigned int mctrl)
{
	struct uart_8250_port *up = up_to_u8250p(port);
	unsigned char mcr;

	mcr = serial8250_TIOCM_to_MCR(mctrl);

	mcr |= up->mcr;

	serial8250_out_MCR(up, mcr);
}
EXPORT_SYMBOL_GPL(serial8250_do_set_mctrl);

static void serial8250_set_mctrl(struct uart_port *port, unsigned int mctrl)
{
	if (port->set_mctrl)
		port->set_mctrl(port, mctrl);
	else
		serial8250_do_set_mctrl(port, mctrl);
}

static void serial8250_break_ctl(struct uart_port *port, int break_state)
{
	struct uart_8250_port *up = up_to_u8250p(port);
	unsigned long flags;

	serial8250_rpm_get(up);
	spin_lock_irqsave(&port->lock, flags);
	if (break_state == -1)
		up->lcr |= UART_LCR_SBC;
	else
		up->lcr &= ~UART_LCR_SBC;
	serial_port_out(port, UART_LCR, up->lcr);
	spin_unlock_irqrestore(&port->lock, flags);
	serial8250_rpm_put(up);
}

static void wait_for_lsr(struct uart_8250_port *up, int bits)
{
	unsigned int status, tmout = 10000;

	/* Wait up to 10ms for the character(s) to be sent. */
	for (;;) {
		status = serial_in(up, UART_LSR);

		up->lsr_saved_flags |= status & LSR_SAVE_FLAGS;

		if ((status & bits) == bits)
			break;
		if (--tmout == 0)
			break;
		udelay(1);
		touch_nmi_watchdog();
	}
}

/*
 *	Wait for transmitter & holding register to empty
 */
static void wait_for_xmitr(struct uart_8250_port *up, int bits)
{
	unsigned int tmout;

	wait_for_lsr(up, bits);

	/* Wait up to 1s for flow control if necessary */
	if (up->port.flags & UPF_CONS_FLOW) {
		for (tmout = 1000000; tmout; tmout--) {
			unsigned int msr = serial_in(up, UART_MSR);
			up->msr_saved_flags |= msr & MSR_SAVE_FLAGS;
			if (msr & UART_MSR_CTS)
				break;
			udelay(1);
			touch_nmi_watchdog();
		}
	}
}

#ifdef CONFIG_CONSOLE_POLL
/*
 * Console polling routines for writing and reading from the uart while
 * in an interrupt or debug context.
 */

static int serial8250_get_poll_char(struct uart_port *port)
{
	struct uart_8250_port *up = up_to_u8250p(port);
	unsigned char lsr;
	int status;

	serial8250_rpm_get(up);

	lsr = serial_port_in(port, UART_LSR);

	if (!(lsr & UART_LSR_DR)) {
		status = NO_POLL_CHAR;
		goto out;
	}

	status = serial_port_in(port, UART_RX);
out:
	serial8250_rpm_put(up);
	return status;
}


static void serial8250_put_poll_char(struct uart_port *port,
			 unsigned char c)
{
	unsigned int ier;
	struct uart_8250_port *up = up_to_u8250p(port);

	serial8250_rpm_get(up);
	/*
	 *	First save the IER then disable the interrupts
	 */
	ier = serial_port_in(port, UART_IER);
	if (up->capabilities & UART_CAP_UUE)
		serial_port_out(port, UART_IER, UART_IER_UUE);
	else
		serial_port_out(port, UART_IER, 0);

	wait_for_xmitr(up, BOTH_EMPTY);
	/*
	 *	Send the character out.
	 */
	serial_port_out(port, UART_TX, c);

	/*
	 *	Finally, wait for transmitter to become empty
	 *	and restore the IER
	 */
	wait_for_xmitr(up, BOTH_EMPTY);
	serial_port_out(port, UART_IER, ier);
	serial8250_rpm_put(up);
}

#endif /* CONFIG_CONSOLE_POLL */

int serial8250_do_startup(struct uart_port *port)
{
	struct uart_8250_port *up = up_to_u8250p(port);
	unsigned long flags;
	unsigned char lsr, iir;
	int retval;

	if (!port->fifosize)
		port->fifosize = uart_config[port->type].fifo_size;
	if (!up->tx_loadsz)
		up->tx_loadsz = uart_config[port->type].tx_loadsz;
	if (!up->capabilities)
		up->capabilities = uart_config[port->type].flags;
	up->mcr = 0;

	if (port->iotype != up->cur_iotype)
		set_io_from_upio(port);

	serial8250_rpm_get(up);
	if (port->type == PORT_16C950) {
		/* Wake up and initialize UART */
		up->acr = 0;
		serial_port_out(port, UART_LCR, UART_LCR_CONF_MODE_B);
		serial_port_out(port, UART_EFR, UART_EFR_ECB);
		serial_port_out(port, UART_IER, 0);
		serial_port_out(port, UART_LCR, 0);
		serial_icr_write(up, UART_CSR, 0); /* Reset the UART */
		serial_port_out(port, UART_LCR, UART_LCR_CONF_MODE_B);
		serial_port_out(port, UART_EFR, UART_EFR_ECB);
		serial_port_out(port, UART_LCR, 0);
	}

	if (port->type == PORT_DA830) {
		/* Reset the port */
		serial_port_out(port, UART_IER, 0);
		serial_port_out(port, UART_DA830_PWREMU_MGMT, 0);
		mdelay(10);

		/* Enable Tx, Rx and free run mode */
		serial_port_out(port, UART_DA830_PWREMU_MGMT,
				UART_DA830_PWREMU_MGMT_UTRST |
				UART_DA830_PWREMU_MGMT_URRST |
				UART_DA830_PWREMU_MGMT_FREE);
	}

	if (port->type == PORT_NPCM) {
		/*
		 * Nuvoton calls the scratch register 'UART_TOR' (timeout
		 * register). Enable it, and set TIOC (timeout interrupt
		 * comparator) to be 0x20 for correct operation.
		 */
		serial_port_out(port, UART_NPCM_TOR, UART_NPCM_TOIE | 0x20);
	}

#ifdef CONFIG_SERIAL_8250_RSA
	/*
	 * If this is an RSA port, see if we can kick it up to the
	 * higher speed clock.
	 */
	enable_rsa(up);
#endif

	/*
	 * Clear the FIFO buffers and disable them.
	 * (they will be reenabled in set_termios())
	 */
	serial8250_clear_fifos(up);

	/*
	 * Clear the interrupt registers.
	 */
	serial_port_in(port, UART_LSR);
	serial_port_in(port, UART_RX);
	serial_port_in(port, UART_IIR);
	serial_port_in(port, UART_MSR);

	/*
	 * At this point, there's no way the LSR could still be 0xff;
	 * if it is, then bail out, because there's likely no UART
	 * here.
	 */
	if (!(port->flags & UPF_BUGGY_UART) &&
	    (serial_port_in(port, UART_LSR) == 0xff)) {
		dev_info_ratelimited(port->dev, "LSR safety check engaged!\n");
		retval = -ENODEV;
		goto out;
	}

	/*
	 * For a XR16C850, we need to set the trigger levels
	 */
	if (port->type == PORT_16850) {
		unsigned char fctr;

		serial_out(up, UART_LCR, UART_LCR_CONF_MODE_B);

		fctr = serial_in(up, UART_FCTR) & ~(UART_FCTR_RX|UART_FCTR_TX);
		serial_port_out(port, UART_FCTR,
				fctr | UART_FCTR_TRGD | UART_FCTR_RX);
		serial_port_out(port, UART_TRG, UART_TRG_96);
		serial_port_out(port, UART_FCTR,
				fctr | UART_FCTR_TRGD | UART_FCTR_TX);
		serial_port_out(port, UART_TRG, UART_TRG_96);

		serial_port_out(port, UART_LCR, 0);
	}

	/*
	 * For the Altera 16550 variants, set TX threshold trigger level.
	 */
	if (((port->type == PORT_ALTR_16550_F32) ||
	     (port->type == PORT_ALTR_16550_F64) ||
	     (port->type == PORT_ALTR_16550_F128)) && (port->fifosize > 1)) {
		/* Bounds checking of TX threshold (valid 0 to fifosize-2) */
		if ((up->tx_loadsz < 2) || (up->tx_loadsz > port->fifosize)) {
			dev_err(port->dev, "TX FIFO Threshold errors, skipping\n");
		} else {
			serial_port_out(port, UART_ALTR_AFR,
					UART_ALTR_EN_TXFIFO_LW);
			serial_port_out(port, UART_ALTR_TX_LOW,
					port->fifosize - up->tx_loadsz);
			port->handle_irq = serial8250_tx_threshold_handle_irq;
		}
	}

	/* Check if we need to have shared IRQs */
	if (port->irq && (up->port.flags & UPF_SHARE_IRQ))
		up->port.irqflags |= IRQF_SHARED;

	if (port->irq && !(up->port.flags & UPF_NO_THRE_TEST)) {
		unsigned char iir1;

		if (port->irqflags & IRQF_SHARED)
			disable_irq_nosync(port->irq);

		/*
		 * Test for UARTs that do not reassert THRE when the
		 * transmitter is idle and the interrupt has already
		 * been cleared.  Real 16550s should always reassert
		 * this interrupt whenever the transmitter is idle and
		 * the interrupt is enabled.  Delays are necessary to
		 * allow register changes to become visible.
		 */
		spin_lock_irqsave(&port->lock, flags);

		wait_for_xmitr(up, UART_LSR_THRE);
		serial_port_out_sync(port, UART_IER, UART_IER_THRI);
		udelay(1); /* allow THRE to set */
		iir1 = serial_port_in(port, UART_IIR);
		serial_port_out(port, UART_IER, 0);
		serial_port_out_sync(port, UART_IER, UART_IER_THRI);
		udelay(1); /* allow a working UART time to re-assert THRE */
		iir = serial_port_in(port, UART_IIR);
		serial_port_out(port, UART_IER, 0);

		spin_unlock_irqrestore(&port->lock, flags);

		if (port->irqflags & IRQF_SHARED)
			enable_irq(port->irq);

		/*
		 * If the interrupt is not reasserted, or we otherwise
		 * don't trust the iir, setup a timer to kick the UART
		 * on a regular basis.
		 */
		if ((!(iir1 & UART_IIR_NO_INT) && (iir & UART_IIR_NO_INT)) ||
		    up->port.flags & UPF_BUG_THRE) {
			up->bugs |= UART_BUG_THRE;
		}
	}

	retval = up->ops->setup_irq(up);
	if (retval)
		goto out;

	/*
	 * Now, initialize the UART
	 */
	serial_port_out(port, UART_LCR, UART_LCR_WLEN8);

	spin_lock_irqsave(&port->lock, flags);
	if (up->port.flags & UPF_FOURPORT) {
		if (!up->port.irq)
			up->port.mctrl |= TIOCM_OUT1;
	} else
		/*
		 * Most PC uarts need OUT2 raised to enable interrupts.
		 */
		if (port->irq)
			up->port.mctrl |= TIOCM_OUT2;

	serial8250_set_mctrl(port, port->mctrl);

	/*
	 * Serial over Lan (SoL) hack:
	 * Intel 8257x Gigabit ethernet chips have a 16550 emulation, to be
	 * used for Serial Over Lan.  Those chips take a longer time than a
	 * normal serial device to signalize that a transmission data was
	 * queued. Due to that, the above test generally fails. One solution
	 * would be to delay the reading of iir. However, this is not
	 * reliable, since the timeout is variable. So, let's just don't
	 * test if we receive TX irq.  This way, we'll never enable
	 * UART_BUG_TXEN.
	 */
	if (up->port.quirks & UPQ_NO_TXEN_TEST)
		goto dont_test_tx_en;

	/*
	 * Do a quick test to see if we receive an interrupt when we enable
	 * the TX irq.
	 */
	serial_port_out(port, UART_IER, UART_IER_THRI);
	lsr = serial_port_in(port, UART_LSR);
	iir = serial_port_in(port, UART_IIR);
	serial_port_out(port, UART_IER, 0);

	if (lsr & UART_LSR_TEMT && iir & UART_IIR_NO_INT) {
		if (!(up->bugs & UART_BUG_TXEN)) {
			up->bugs |= UART_BUG_TXEN;
			dev_dbg(port->dev, "enabling bad tx status workarounds\n");
		}
	} else {
		up->bugs &= ~UART_BUG_TXEN;
	}

dont_test_tx_en:
	spin_unlock_irqrestore(&port->lock, flags);

	/*
	 * Clear the interrupt registers again for luck, and clear the
	 * saved flags to avoid getting false values from polling
	 * routines or the previous session.
	 */
	serial_port_in(port, UART_LSR);
	serial_port_in(port, UART_RX);
	serial_port_in(port, UART_IIR);
	serial_port_in(port, UART_MSR);
	up->lsr_saved_flags = 0;
	up->msr_saved_flags = 0;

	/*
	 * Request DMA channels for both RX and TX.
	 */
	if (up->dma) {
		const char *msg = NULL;

		if (uart_console(port))
			msg = "forbid DMA for kernel console";
		else if (serial8250_request_dma(up))
			msg = "failed to request DMA";
		if (msg) {
			dev_warn_ratelimited(port->dev, "%s\n", msg);
			up->dma = NULL;
		}
	}

	/*
	 * Set the IER shadow for rx interrupts but defer actual interrupt
	 * enable until after the FIFOs are enabled; otherwise, an already-
	 * active sender can swamp the interrupt handler with "too much work".
	 */
	up->ier = UART_IER_RLSI | UART_IER_RDI;

	if (port->flags & UPF_FOURPORT) {
		unsigned int icp;
		/*
		 * Enable interrupts on the AST Fourport board
		 */
		icp = (port->iobase & 0xfe0) | 0x01f;
		outb_p(0x80, icp);
		inb_p(icp);
	}
	retval = 0;
out:
	serial8250_rpm_put(up);
	return retval;
}
EXPORT_SYMBOL_GPL(serial8250_do_startup);

static int serial8250_startup(struct uart_port *port)
{
	if (port->startup)
		return port->startup(port);
	return serial8250_do_startup(port);
}

void serial8250_do_shutdown(struct uart_port *port)
{
	struct uart_8250_port *up = up_to_u8250p(port);
	unsigned long flags;

	serial8250_rpm_get(up);
	/*
	 * Disable interrupts from this port
	 */
	spin_lock_irqsave(&port->lock, flags);
	up->ier = 0;
	serial_port_out(port, UART_IER, 0);
	spin_unlock_irqrestore(&port->lock, flags);

	synchronize_irq(port->irq);

	if (up->dma)
		serial8250_release_dma(up);

	spin_lock_irqsave(&port->lock, flags);
	if (port->flags & UPF_FOURPORT) {
		/* reset interrupts on the AST Fourport board */
		inb((port->iobase & 0xfe0) | 0x1f);
		port->mctrl |= TIOCM_OUT1;
	} else
		port->mctrl &= ~TIOCM_OUT2;

	serial8250_set_mctrl(port, port->mctrl);
	spin_unlock_irqrestore(&port->lock, flags);

	/*
	 * Disable break condition and FIFOs
	 */
	serial_port_out(port, UART_LCR,
			serial_port_in(port, UART_LCR) & ~UART_LCR_SBC);
	serial8250_clear_fifos(up);

#ifdef CONFIG_SERIAL_8250_RSA
	/*
	 * Reset the RSA board back to 115kbps compat mode.
	 */
	disable_rsa(up);
#endif

	/*
	 * Read data port to reset things, and then unlink from
	 * the IRQ chain.
	 */
	serial_port_in(port, UART_RX);
	serial8250_rpm_put(up);

	up->ops->release_irq(up);
}
EXPORT_SYMBOL_GPL(serial8250_do_shutdown);

static void serial8250_shutdown(struct uart_port *port)
{
	if (port->shutdown)
		port->shutdown(port);
	else
		serial8250_do_shutdown(port);
}

/* Nuvoton NPCM UARTs have a custom divisor calculation */
static unsigned int npcm_get_divisor(struct uart_8250_port *up,
		unsigned int baud)
{
	struct uart_port *port = &up->port;

	return DIV_ROUND_CLOSEST(port->uartclk, 16 * baud + 2) - 2;
}

static unsigned int serial8250_do_get_divisor(struct uart_port *port,
					      unsigned int baud,
					      unsigned int *frac)
{
	upf_t magic_multiplier = port->flags & UPF_MAGIC_MULTIPLIER;
	struct uart_8250_port *up = up_to_u8250p(port);
	unsigned int quot;

	/*
	 * Handle magic divisors for baud rates above baud_base on SMSC
	 * Super I/O chips.  We clamp custom rates from clk/6 and clk/12
	 * up to clk/4 (0x8001) and clk/8 (0x8002) respectively.  These
	 * magic divisors actually reprogram the baud rate generator's
	 * reference clock derived from chips's 14.318MHz clock input.
	 *
	 * Documentation claims that with these magic divisors the base
	 * frequencies of 7.3728MHz and 3.6864MHz are used respectively
	 * for the extra baud rates of 460800bps and 230400bps rather
	 * than the usual base frequency of 1.8462MHz.  However empirical
	 * evidence contradicts that.
	 *
	 * Instead bit 7 of the DLM register (bit 15 of the divisor) is
	 * effectively used as a clock prescaler selection bit for the
	 * base frequency of 7.3728MHz, always used.  If set to 0, then
	 * the base frequency is divided by 4 for use by the Baud Rate
	 * Generator, for the usual arrangement where the value of 1 of
	 * the divisor produces the baud rate of 115200bps.  Conversely,
	 * if set to 1 and high-speed operation has been enabled with the
	 * Serial Port Mode Register in the Device Configuration Space,
	 * then the base frequency is supplied directly to the Baud Rate
	 * Generator, so for the divisor values of 0x8001, 0x8002, 0x8003,
	 * 0x8004, etc. the respective baud rates produced are 460800bps,
	 * 230400bps, 153600bps, 115200bps, etc.
	 *
	 * In all cases only low 15 bits of the divisor are used to divide
	 * the baud base and therefore 32767 is the maximum divisor value
	 * possible, even though documentation says that the programmable
	 * Baud Rate Generator is capable of dividing the internal PLL
	 * clock by any divisor from 1 to 65535.
	 */
	if (magic_multiplier && baud >= port->uartclk / 6)
		quot = 0x8001;
	else if (magic_multiplier && baud >= port->uartclk / 12)
		quot = 0x8002;
	else if (up->port.type == PORT_NPCM)
		quot = npcm_get_divisor(up, baud);
	else
		quot = uart_get_divisor(port, baud);

	/*
	 * Oxford Semi 952 rev B workaround
	 */
	if (up->bugs & UART_BUG_QUOT && (quot & 0xff) == 0)
		quot++;

	return quot;
}

static unsigned int serial8250_get_divisor(struct uart_port *port,
					   unsigned int baud,
					   unsigned int *frac)
{
	if (port->get_divisor)
		return port->get_divisor(port, baud, frac);

	return serial8250_do_get_divisor(port, baud, frac);
}

static unsigned char serial8250_compute_lcr(struct uart_8250_port *up,
					    tcflag_t c_cflag)
{
	unsigned char cval;

	cval = UART_LCR_WLEN(tty_get_char_size(c_cflag));

	if (c_cflag & CSTOPB)
		cval |= UART_LCR_STOP;
	if (c_cflag & PARENB) {
		cval |= UART_LCR_PARITY;
		if (up->bugs & UART_BUG_PARITY)
			up->fifo_bug = true;
	}
	if (!(c_cflag & PARODD))
		cval |= UART_LCR_EPAR;
	if (c_cflag & CMSPAR)
		cval |= UART_LCR_SPAR;

	return cval;
}

void serial8250_do_set_divisor(struct uart_port *port, unsigned int baud,
			       unsigned int quot, unsigned int quot_frac)
{
	struct uart_8250_port *up = up_to_u8250p(port);

	/* Workaround to enable 115200 baud on OMAP1510 internal ports */
	if (is_omap1510_8250(up)) {
		if (baud == 115200) {
			quot = 1;
			serial_port_out(port, UART_OMAP_OSC_12M_SEL, 1);
		} else
			serial_port_out(port, UART_OMAP_OSC_12M_SEL, 0);
	}

	/*
	 * For NatSemi, switch to bank 2 not bank 1, to avoid resetting EXCR2,
	 * otherwise just set DLAB
	 */
	if (up->capabilities & UART_NATSEMI)
		serial_port_out(port, UART_LCR, 0xe0);
	else
		serial_port_out(port, UART_LCR, up->lcr | UART_LCR_DLAB);

	serial_dl_write(up, quot);
}
EXPORT_SYMBOL_GPL(serial8250_do_set_divisor);

static void serial8250_set_divisor(struct uart_port *port, unsigned int baud,
				   unsigned int quot, unsigned int quot_frac)
{
	if (port->set_divisor)
		port->set_divisor(port, baud, quot, quot_frac);
	else
		serial8250_do_set_divisor(port, baud, quot, quot_frac);
}

static unsigned int serial8250_get_baud_rate(struct uart_port *port,
					     struct ktermios *termios,
					     struct ktermios *old)
{
	unsigned int tolerance = port->uartclk / 100;
	unsigned int min;
	unsigned int max;

	/*
	 * Handle magic divisors for baud rates above baud_base on SMSC
	 * Super I/O chips.  Enable custom rates of clk/4 and clk/8, but
	 * disable divisor values beyond 32767, which are unavailable.
	 */
	if (port->flags & UPF_MAGIC_MULTIPLIER) {
		min = port->uartclk / 16 / UART_DIV_MAX >> 1;
		max = (port->uartclk + tolerance) / 4;
	} else {
		min = port->uartclk / 16 / UART_DIV_MAX;
		max = (port->uartclk + tolerance) / 16;
	}

	/*
	 * Ask the core to calculate the divisor for us.
	 * Allow 1% tolerance at the upper limit so uart clks marginally
	 * slower than nominal still match standard baud rates without
	 * causing transmission errors.
	 */
	return uart_get_baud_rate(port, termios, old, min, max);
}

/*
 * Note in order to avoid the tty port mutex deadlock don't use the next method
 * within the uart port callbacks. Primarily it's supposed to be utilized to
 * handle a sudden reference clock rate change.
 */
void serial8250_update_uartclk(struct uart_port *port, unsigned int uartclk)
{
	struct uart_8250_port *up = up_to_u8250p(port);
	struct tty_port *tport = &port->state->port;
	unsigned int baud, quot, frac = 0;
	struct ktermios *termios;
	struct tty_struct *tty;
	unsigned long flags;

	tty = tty_port_tty_get(tport);
	if (!tty) {
		mutex_lock(&tport->mutex);
		port->uartclk = uartclk;
		mutex_unlock(&tport->mutex);
		return;
	}

	down_write(&tty->termios_rwsem);
	mutex_lock(&tport->mutex);

	if (port->uartclk == uartclk)
		goto out_unlock;

	port->uartclk = uartclk;

	if (!tty_port_initialized(tport))
		goto out_unlock;

	termios = &tty->termios;

	baud = serial8250_get_baud_rate(port, termios, NULL);
	quot = serial8250_get_divisor(port, baud, &frac);

	serial8250_rpm_get(up);
	spin_lock_irqsave(&port->lock, flags);

	uart_update_timeout(port, termios->c_cflag, baud);

	serial8250_set_divisor(port, baud, quot, frac);
	serial_port_out(port, UART_LCR, up->lcr);

	spin_unlock_irqrestore(&port->lock, flags);
	serial8250_rpm_put(up);

out_unlock:
	mutex_unlock(&tport->mutex);
	up_write(&tty->termios_rwsem);
	tty_kref_put(tty);
}
EXPORT_SYMBOL_GPL(serial8250_update_uartclk);

void
serial8250_do_set_termios(struct uart_port *port, struct ktermios *termios,
			  struct ktermios *old)
{
	struct uart_8250_port *up = up_to_u8250p(port);
	unsigned char cval;
	unsigned long flags;
	unsigned int baud, quot, frac = 0;

	if (up->capabilities & UART_CAP_MINI) {
		termios->c_cflag &= ~(CSTOPB | PARENB | PARODD | CMSPAR);
		if ((termios->c_cflag & CSIZE) == CS5 ||
		    (termios->c_cflag & CSIZE) == CS6)
			termios->c_cflag = (termios->c_cflag & ~CSIZE) | CS7;
	}
	cval = serial8250_compute_lcr(up, termios->c_cflag);

	baud = serial8250_get_baud_rate(port, termios, old);
	quot = serial8250_get_divisor(port, baud, &frac);

	/*
	 * Ok, we're now changing the port state.  Do it with
	 * interrupts disabled.
	 */
	serial8250_rpm_get(up);
	spin_lock_irqsave(&port->lock, flags);

	up->lcr = cval;					/* Save computed LCR */

	if (up->capabilities & UART_CAP_FIFO && port->fifosize > 1) {
		/* NOTE: If fifo_bug is not set, a user can set RX_trigger. */
		if ((baud < 2400 && !up->dma) || up->fifo_bug) {
			up->fcr &= ~UART_FCR_TRIGGER_MASK;
			up->fcr |= UART_FCR_TRIGGER_1;
		}
	}

	/*
	 * MCR-based auto flow control.  When AFE is enabled, RTS will be
	 * deasserted when the receive FIFO contains more characters than
	 * the trigger, or the MCR RTS bit is cleared.
	 */
	if (up->capabilities & UART_CAP_AFE) {
		up->mcr &= ~UART_MCR_AFE;
		if (termios->c_cflag & CRTSCTS)
			up->mcr |= UART_MCR_AFE;
	}

	/*
	 * Update the per-port timeout.
	 */
	uart_update_timeout(port, termios->c_cflag, baud);

	port->read_status_mask = UART_LSR_OE | UART_LSR_THRE | UART_LSR_DR;
	if (termios->c_iflag & INPCK)
		port->read_status_mask |= UART_LSR_FE | UART_LSR_PE;
	if (termios->c_iflag & (IGNBRK | BRKINT | PARMRK))
		port->read_status_mask |= UART_LSR_BI;

	/*
	 * Characteres to ignore
	 */
	port->ignore_status_mask = 0;
	if (termios->c_iflag & IGNPAR)
		port->ignore_status_mask |= UART_LSR_PE | UART_LSR_FE;
	if (termios->c_iflag & IGNBRK) {
		port->ignore_status_mask |= UART_LSR_BI;
		/*
		 * If we're ignoring parity and break indicators,
		 * ignore overruns too (for real raw support).
		 */
		if (termios->c_iflag & IGNPAR)
			port->ignore_status_mask |= UART_LSR_OE;
	}

	/*
	 * ignore all characters if CREAD is not set
	 */
	if ((termios->c_cflag & CREAD) == 0)
		port->ignore_status_mask |= UART_LSR_DR;

	/*
	 * CTS flow control flag and modem status interrupts
	 */
	up->ier &= ~UART_IER_MSI;
	if (!(up->bugs & UART_BUG_NOMSR) &&
			UART_ENABLE_MS(&up->port, termios->c_cflag))
		up->ier |= UART_IER_MSI;
	if (up->capabilities & UART_CAP_UUE)
		up->ier |= UART_IER_UUE;
	if (up->capabilities & UART_CAP_RTOIE)
		up->ier |= UART_IER_RTOIE;

	serial_port_out(port, UART_IER, up->ier);

	if (up->capabilities & UART_CAP_EFR) {
		unsigned char efr = 0;
		/*
		 * TI16C752/Startech hardware flow control.  FIXME:
		 * - TI16C752 requires control thresholds to be set.
		 * - UART_MCR_RTS is ineffective if auto-RTS mode is enabled.
		 */
		if (termios->c_cflag & CRTSCTS)
			efr |= UART_EFR_CTS;

		serial_port_out(port, UART_LCR, UART_LCR_CONF_MODE_B);
		if (port->flags & UPF_EXAR_EFR)
			serial_port_out(port, UART_XR_EFR, efr);
		else
			serial_port_out(port, UART_EFR, efr);
	}

	serial8250_set_divisor(port, baud, quot, frac);

	/*
	 * LCR DLAB must be set to enable 64-byte FIFO mode. If the FCR
	 * is written without DLAB set, this mode will be disabled.
	 */
	if (port->type == PORT_16750)
		serial_port_out(port, UART_FCR, up->fcr);

	serial_port_out(port, UART_LCR, up->lcr);	/* reset DLAB */
	if (port->type != PORT_16750) {
		/* emulated UARTs (Lucent Venus 167x) need two steps */
		if (up->fcr & UART_FCR_ENABLE_FIFO)
			serial_port_out(port, UART_FCR, UART_FCR_ENABLE_FIFO);
		serial_port_out(port, UART_FCR, up->fcr);	/* set fcr */
	}
	serial8250_set_mctrl(port, port->mctrl);
	spin_unlock_irqrestore(&port->lock, flags);
	serial8250_rpm_put(up);

	/* Don't rewrite B0 */
	if (tty_termios_baud_rate(termios))
		tty_termios_encode_baud_rate(termios, baud, baud);
}
EXPORT_SYMBOL(serial8250_do_set_termios);

static void
serial8250_set_termios(struct uart_port *port, struct ktermios *termios,
		       struct ktermios *old)
{
	if (port->set_termios)
		port->set_termios(port, termios, old);
	else
		serial8250_do_set_termios(port, termios, old);
}

void serial8250_do_set_ldisc(struct uart_port *port, struct ktermios *termios)
{
	if (termios->c_line == N_PPS) {
		port->flags |= UPF_HARDPPS_CD;
		spin_lock_irq(&port->lock);
		serial8250_enable_ms(port);
		spin_unlock_irq(&port->lock);
	} else {
		port->flags &= ~UPF_HARDPPS_CD;
		if (!UART_ENABLE_MS(port, termios->c_cflag)) {
			spin_lock_irq(&port->lock);
			serial8250_disable_ms(port);
			spin_unlock_irq(&port->lock);
		}
	}
}
EXPORT_SYMBOL_GPL(serial8250_do_set_ldisc);

static void
serial8250_set_ldisc(struct uart_port *port, struct ktermios *termios)
{
	if (port->set_ldisc)
		port->set_ldisc(port, termios);
	else
		serial8250_do_set_ldisc(port, termios);
}

void serial8250_do_pm(struct uart_port *port, unsigned int state,
		      unsigned int oldstate)
{
	struct uart_8250_port *p = up_to_u8250p(port);

	serial8250_set_sleep(p, state != 0);
}
EXPORT_SYMBOL(serial8250_do_pm);

static void
serial8250_pm(struct uart_port *port, unsigned int state,
	      unsigned int oldstate)
{
	if (port->pm)
		port->pm(port, state, oldstate);
	else
		serial8250_do_pm(port, state, oldstate);
}

static unsigned int serial8250_port_size(struct uart_8250_port *pt)
{
	if (pt->port.mapsize)
		return pt->port.mapsize;
	if (pt->port.iotype == UPIO_AU) {
		if (pt->port.type == PORT_RT2880)
			return 0x100;
		return 0x1000;
	}
	if (is_omap1_8250(pt))
		return 0x16 << pt->port.regshift;

	return 8 << pt->port.regshift;
}

/*
 * Resource handling.
 */
static int serial8250_request_std_resource(struct uart_8250_port *up)
{
	unsigned int size = serial8250_port_size(up);
	struct uart_port *port = &up->port;
	int ret = 0;

	switch (port->iotype) {
	case UPIO_AU:
	case UPIO_TSI:
	case UPIO_MEM32:
	case UPIO_MEM32BE:
	case UPIO_MEM16:
	case UPIO_MEM:
		if (!port->mapbase)
			break;

		if (!request_mem_region(port->mapbase, size, "serial")) {
			ret = -EBUSY;
			break;
		}

		if (port->flags & UPF_IOREMAP) {
			port->membase = ioremap(port->mapbase, size);
			if (!port->membase) {
				release_mem_region(port->mapbase, size);
				ret = -ENOMEM;
			}
		}
		break;

	case UPIO_HUB6:
	case UPIO_PORT:
		if (!request_region(port->iobase, size, "serial"))
			ret = -EBUSY;
		break;
	}
	return ret;
}

static void serial8250_release_std_resource(struct uart_8250_port *up)
{
	unsigned int size = serial8250_port_size(up);
	struct uart_port *port = &up->port;

	switch (port->iotype) {
	case UPIO_AU:
	case UPIO_TSI:
	case UPIO_MEM32:
	case UPIO_MEM32BE:
	case UPIO_MEM16:
	case UPIO_MEM:
		if (!port->mapbase)
			break;

		if (port->flags & UPF_IOREMAP) {
			iounmap(port->membase);
			port->membase = NULL;
		}

		release_mem_region(port->mapbase, size);
		break;

	case UPIO_HUB6:
	case UPIO_PORT:
		release_region(port->iobase, size);
		break;
	}
}

static void serial8250_release_port(struct uart_port *port)
{
	struct uart_8250_port *up = up_to_u8250p(port);

	serial8250_release_std_resource(up);
}

static int serial8250_request_port(struct uart_port *port)
{
	struct uart_8250_port *up = up_to_u8250p(port);

	return serial8250_request_std_resource(up);
}

static int fcr_get_rxtrig_bytes(struct uart_8250_port *up)
{
	const struct serial8250_config *conf_type = &uart_config[up->port.type];
	unsigned char bytes;

	bytes = conf_type->rxtrig_bytes[UART_FCR_R_TRIG_BITS(up->fcr)];

	return bytes ? bytes : -EOPNOTSUPP;
}

static int bytes_to_fcr_rxtrig(struct uart_8250_port *up, unsigned char bytes)
{
	const struct serial8250_config *conf_type = &uart_config[up->port.type];
	int i;

	if (!conf_type->rxtrig_bytes[UART_FCR_R_TRIG_BITS(UART_FCR_R_TRIG_00)])
		return -EOPNOTSUPP;

	for (i = 1; i < UART_FCR_R_TRIG_MAX_STATE; i++) {
		if (bytes < conf_type->rxtrig_bytes[i])
			/* Use the nearest lower value */
			return (--i) << UART_FCR_R_TRIG_SHIFT;
	}

	return UART_FCR_R_TRIG_11;
}

static int do_get_rxtrig(struct tty_port *port)
{
	struct uart_state *state = container_of(port, struct uart_state, port);
	struct uart_port *uport = state->uart_port;
	struct uart_8250_port *up = up_to_u8250p(uport);

	if (!(up->capabilities & UART_CAP_FIFO) || uport->fifosize <= 1)
		return -EINVAL;

	return fcr_get_rxtrig_bytes(up);
}

static int do_serial8250_get_rxtrig(struct tty_port *port)
{
	int rxtrig_bytes;

	mutex_lock(&port->mutex);
	rxtrig_bytes = do_get_rxtrig(port);
	mutex_unlock(&port->mutex);

	return rxtrig_bytes;
}

static ssize_t rx_trig_bytes_show(struct device *dev,
	struct device_attribute *attr, char *buf)
{
	struct tty_port *port = dev_get_drvdata(dev);
	int rxtrig_bytes;

	rxtrig_bytes = do_serial8250_get_rxtrig(port);
	if (rxtrig_bytes < 0)
		return rxtrig_bytes;

	return sysfs_emit(buf, "%d\n", rxtrig_bytes);
}

static int do_set_rxtrig(struct tty_port *port, unsigned char bytes)
{
	struct uart_state *state = container_of(port, struct uart_state, port);
	struct uart_port *uport = state->uart_port;
	struct uart_8250_port *up = up_to_u8250p(uport);
	int rxtrig;

	if (!(up->capabilities & UART_CAP_FIFO) || uport->fifosize <= 1 ||
	    up->fifo_bug)
		return -EINVAL;

	rxtrig = bytes_to_fcr_rxtrig(up, bytes);
	if (rxtrig < 0)
		return rxtrig;

	serial8250_clear_fifos(up);
	up->fcr &= ~UART_FCR_TRIGGER_MASK;
	up->fcr |= (unsigned char)rxtrig;
	serial_out(up, UART_FCR, up->fcr);
	return 0;
}

static int do_serial8250_set_rxtrig(struct tty_port *port, unsigned char bytes)
{
	int ret;

	mutex_lock(&port->mutex);
	ret = do_set_rxtrig(port, bytes);
	mutex_unlock(&port->mutex);

	return ret;
}

static ssize_t rx_trig_bytes_store(struct device *dev,
	struct device_attribute *attr, const char *buf, size_t count)
{
	struct tty_port *port = dev_get_drvdata(dev);
	unsigned char bytes;
	int ret;

	if (!count)
		return -EINVAL;

	ret = kstrtou8(buf, 10, &bytes);
	if (ret < 0)
		return ret;

	ret = do_serial8250_set_rxtrig(port, bytes);
	if (ret < 0)
		return ret;

	return count;
}

static DEVICE_ATTR_RW(rx_trig_bytes);

static struct attribute *serial8250_dev_attrs[] = {
	&dev_attr_rx_trig_bytes.attr,
	NULL
};

static struct attribute_group serial8250_dev_attr_group = {
	.attrs = serial8250_dev_attrs,
};

static void register_dev_spec_attr_grp(struct uart_8250_port *up)
{
	const struct serial8250_config *conf_type = &uart_config[up->port.type];

	if (conf_type->rxtrig_bytes[0])
		up->port.attr_group = &serial8250_dev_attr_group;
}

static void serial8250_config_port(struct uart_port *port, int flags)
{
	struct uart_8250_port *up = up_to_u8250p(port);
	int ret;

	/*
	 * Find the region that we can probe for.  This in turn
	 * tells us whether we can probe for the type of port.
	 */
	ret = serial8250_request_std_resource(up);
	if (ret < 0)
		return;

	if (port->iotype != up->cur_iotype)
		set_io_from_upio(port);

	if (flags & UART_CONFIG_TYPE)
		autoconfig(up);

	if (port->rs485.flags & SER_RS485_ENABLED)
		port->rs485_config(port, &port->rs485);

	/* if access method is AU, it is a 16550 with a quirk */
	if (port->type == PORT_16550A && port->iotype == UPIO_AU)
		up->bugs |= UART_BUG_NOMSR;

	/* HW bugs may trigger IRQ while IIR == NO_INT */
	if (port->type == PORT_TEGRA)
		up->bugs |= UART_BUG_NOMSR;

	if (port->type != PORT_UNKNOWN && flags & UART_CONFIG_IRQ)
		autoconfig_irq(up);

	if (port->type == PORT_UNKNOWN)
		serial8250_release_std_resource(up);

	register_dev_spec_attr_grp(up);
	up->fcr = uart_config[up->port.type].fcr;
}

static int
serial8250_verify_port(struct uart_port *port, struct serial_struct *ser)
{
	if (ser->irq >= nr_irqs || ser->irq < 0 ||
	    ser->baud_base < 9600 || ser->type < PORT_UNKNOWN ||
	    ser->type >= ARRAY_SIZE(uart_config) || ser->type == PORT_CIRRUS ||
	    ser->type == PORT_STARTECH)
		return -EINVAL;
	return 0;
}

static const char *serial8250_type(struct uart_port *port)
{
	int type = port->type;

	if (type >= ARRAY_SIZE(uart_config))
		type = 0;
	return uart_config[type].name;
}

static const struct uart_ops serial8250_pops = {
	.tx_empty	= serial8250_tx_empty,
	.set_mctrl	= serial8250_set_mctrl,
	.get_mctrl	= serial8250_get_mctrl,
	.stop_tx	= serial8250_stop_tx,
	.start_tx	= serial8250_start_tx,
	.throttle	= serial8250_throttle,
	.unthrottle	= serial8250_unthrottle,
	.stop_rx	= serial8250_stop_rx,
	.enable_ms	= serial8250_enable_ms,
	.break_ctl	= serial8250_break_ctl,
	.startup	= serial8250_startup,
	.shutdown	= serial8250_shutdown,
	.set_termios	= serial8250_set_termios,
	.set_ldisc	= serial8250_set_ldisc,
	.pm		= serial8250_pm,
	.type		= serial8250_type,
	.release_port	= serial8250_release_port,
	.request_port	= serial8250_request_port,
	.config_port	= serial8250_config_port,
	.verify_port	= serial8250_verify_port,
#ifdef CONFIG_CONSOLE_POLL
	.poll_get_char = serial8250_get_poll_char,
	.poll_put_char = serial8250_put_poll_char,
#endif
};

void serial8250_init_port(struct uart_8250_port *up)
{
	struct uart_port *port = &up->port;

	spin_lock_init(&port->lock);
	port->ops = &serial8250_pops;
	port->has_sysrq = IS_ENABLED(CONFIG_SERIAL_8250_CONSOLE);

	up->cur_iotype = 0xFF;
}
EXPORT_SYMBOL_GPL(serial8250_init_port);

void serial8250_set_defaults(struct uart_8250_port *up)
{
	struct uart_port *port = &up->port;

	if (up->port.flags & UPF_FIXED_TYPE) {
		unsigned int type = up->port.type;

		if (!up->port.fifosize)
			up->port.fifosize = uart_config[type].fifo_size;
		if (!up->tx_loadsz)
			up->tx_loadsz = uart_config[type].tx_loadsz;
		if (!up->capabilities)
			up->capabilities = uart_config[type].flags;
	}

	set_io_from_upio(port);

	/* default dma handlers */
	if (up->dma) {
		if (!up->dma->tx_dma)
			up->dma->tx_dma = serial8250_tx_dma;
		if (!up->dma->rx_dma)
			up->dma->rx_dma = serial8250_rx_dma;
	}
}
EXPORT_SYMBOL_GPL(serial8250_set_defaults);

#ifdef CONFIG_SERIAL_8250_CONSOLE

static void serial8250_console_putchar(struct uart_port *port, unsigned char ch)
{
	struct uart_8250_port *up = up_to_u8250p(port);

	wait_for_xmitr(up, UART_LSR_THRE);
	serial_port_out(port, UART_TX, ch);
}

/*
 *	Restore serial console when h/w power-off detected
 */
static void serial8250_console_restore(struct uart_8250_port *up)
{
	struct uart_port *port = &up->port;
	struct ktermios termios;
	unsigned int baud, quot, frac = 0;

	termios.c_cflag = port->cons->cflag;
	if (port->state->port.tty && termios.c_cflag == 0)
		termios.c_cflag = port->state->port.tty->termios.c_cflag;

	baud = serial8250_get_baud_rate(port, &termios, NULL);
	quot = serial8250_get_divisor(port, baud, &frac);

	serial8250_set_divisor(port, baud, quot, frac);
	serial_port_out(port, UART_LCR, up->lcr);
	serial8250_out_MCR(up, up->mcr | UART_MCR_DTR | UART_MCR_RTS);
<<<<<<< HEAD
=======
}

/*
 * Print a string to the serial port using the device FIFO
 *
 * It sends fifosize bytes and then waits for the fifo
 * to get empty.
 */
static void serial8250_console_fifo_write(struct uart_8250_port *up,
					  const char *s, unsigned int count)
{
	int i;
	const char *end = s + count;
	unsigned int fifosize = up->tx_loadsz;
	bool cr_sent = false;

	while (s != end) {
		wait_for_lsr(up, UART_LSR_THRE);

		for (i = 0; i < fifosize && s != end; ++i) {
			if (*s == '\n' && !cr_sent) {
				serial_out(up, UART_TX, '\r');
				cr_sent = true;
			} else {
				serial_out(up, UART_TX, *s++);
				cr_sent = false;
			}
		}
	}
>>>>>>> 88084a3d
}

/*
 *	Print a string to the serial port trying not to disturb
 *	any possible real use of the port...
 *
 *	The console_lock must be held when we get here.
 *
 *	Doing runtime PM is really a bad idea for the kernel console.
 *	Thus, we assume the function is called when device is powered up.
 */
void serial8250_console_write(struct uart_8250_port *up, const char *s,
			      unsigned int count)
{
	struct uart_8250_em485 *em485 = up->em485;
	struct uart_port *port = &up->port;
	unsigned long flags;
	unsigned int ier, use_fifo;
	int locked = 1;

	touch_nmi_watchdog();

	if (oops_in_progress)
		locked = spin_trylock_irqsave(&port->lock, flags);
	else
		spin_lock_irqsave(&port->lock, flags);

	/*
	 *	First save the IER then disable the interrupts
	 */
	ier = serial_port_in(port, UART_IER);

	if (up->capabilities & UART_CAP_UUE)
		serial_port_out(port, UART_IER, UART_IER_UUE);
	else
		serial_port_out(port, UART_IER, 0);

	/* check scratch reg to see if port powered off during system sleep */
	if (up->canary && (up->canary != serial_port_in(port, UART_SCR))) {
		serial8250_console_restore(up);
		up->canary = 0;
	}

	if (em485) {
		if (em485->tx_stopped)
			up->rs485_start_tx(up);
		mdelay(port->rs485.delay_rts_before_send);
	}

	use_fifo = (up->capabilities & UART_CAP_FIFO) &&
		/*
		 * BCM283x requires to check the fifo
		 * after each byte.
		 */
		!(up->capabilities & UART_CAP_MINI) &&
		/*
		 * tx_loadsz contains the transmit fifo size
		 */
		up->tx_loadsz > 1 &&
		(up->fcr & UART_FCR_ENABLE_FIFO) &&
		port->state &&
		test_bit(TTY_PORT_INITIALIZED, &port->state->port.iflags) &&
		/*
		 * After we put a data in the fifo, the controller will send
		 * it regardless of the CTS state. Therefore, only use fifo
		 * if we don't use control flow.
		 */
		!(up->port.flags & UPF_CONS_FLOW);

	if (likely(use_fifo))
		serial8250_console_fifo_write(up, s, count);
	else
		uart_console_write(port, s, count, serial8250_console_putchar);

	/*
	 *	Finally, wait for transmitter to become empty
	 *	and restore the IER
	 */
	wait_for_xmitr(up, BOTH_EMPTY);

	if (em485) {
		mdelay(port->rs485.delay_rts_after_send);
		if (em485->tx_stopped)
			up->rs485_stop_tx(up);
	}

	serial_port_out(port, UART_IER, ier);

	/*
	 *	The receive handling will happen properly because the
	 *	receive ready bit will still be set; it is not cleared
	 *	on read.  However, modem control will not, we must
	 *	call it if we have saved something in the saved flags
	 *	while processing with interrupts off.
	 */
	if (up->msr_saved_flags)
		serial8250_modem_status(up);

	if (locked)
		spin_unlock_irqrestore(&port->lock, flags);
}

static unsigned int probe_baud(struct uart_port *port)
{
	unsigned char lcr, dll, dlm;
	unsigned int quot;

	lcr = serial_port_in(port, UART_LCR);
	serial_port_out(port, UART_LCR, lcr | UART_LCR_DLAB);
	dll = serial_port_in(port, UART_DLL);
	dlm = serial_port_in(port, UART_DLM);
	serial_port_out(port, UART_LCR, lcr);

	quot = (dlm << 8) | dll;
	return (port->uartclk / 16) / quot;
}

int serial8250_console_setup(struct uart_port *port, char *options, bool probe)
{
	int baud = 9600;
	int bits = 8;
	int parity = 'n';
	int flow = 'n';
	int ret;

	if (!port->iobase && !port->membase)
		return -ENODEV;

	if (options)
		uart_parse_options(options, &baud, &parity, &bits, &flow);
	else if (probe)
		baud = probe_baud(port);

	ret = uart_set_options(port, port->cons, baud, parity, bits, flow);
	if (ret)
		return ret;

	if (port->dev)
		pm_runtime_get_sync(port->dev);

	return 0;
}

int serial8250_console_exit(struct uart_port *port)
{
	if (port->dev)
		pm_runtime_put_sync(port->dev);

	return 0;
}

#endif /* CONFIG_SERIAL_8250_CONSOLE */

MODULE_LICENSE("GPL");<|MERGE_RESOLUTION|>--- conflicted
+++ resolved
@@ -3336,8 +3336,6 @@
 	serial8250_set_divisor(port, baud, quot, frac);
 	serial_port_out(port, UART_LCR, up->lcr);
 	serial8250_out_MCR(up, up->mcr | UART_MCR_DTR | UART_MCR_RTS);
-<<<<<<< HEAD
-=======
 }
 
 /*
@@ -3367,7 +3365,6 @@
 			}
 		}
 	}
->>>>>>> 88084a3d
 }
 
 /*
