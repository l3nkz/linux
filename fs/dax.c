--- conflicted
+++ resolved
@@ -1018,20 +1018,9 @@
 	}
 
 	pfn = page_to_pfn_t(zero_page);
-<<<<<<< HEAD
-	entry2 = dax_insert_mapping_entry(mapping, vmf, entry, pfn,
-			RADIX_DAX_ZERO_PAGE, false);
-	if (IS_ERR(entry2)) {
-		ret = VM_FAULT_SIGBUS;
-		goto out;
-	}
-
-	ret = vmf_insert_mixed(vmf->vma, vaddr, pfn);
-=======
 	dax_insert_mapping_entry(mapping, vmf, entry, pfn, RADIX_DAX_ZERO_PAGE,
 			false);
-	vm_insert_mixed(vmf->vma, vaddr, pfn);
->>>>>>> 930218af
+	ret = vmf_insert_mixed(vmf->vma, vaddr, pfn);
 out:
 	trace_dax_load_hole(inode, vmf, ret);
 	return ret;
