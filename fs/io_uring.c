--- conflicted
+++ resolved
@@ -333,12 +333,8 @@
 #define REQ_F_IO_DRAIN		16	/* drain existing IO first */
 #define REQ_F_IO_DRAINED	32	/* drain done */
 #define REQ_F_LINK		64	/* linked sqes */
-<<<<<<< HEAD
-#define REQ_F_FAIL_LINK		128	/* fail rest of links */
-=======
 #define REQ_F_LINK_DONE		128	/* linked sqes done */
 #define REQ_F_FAIL_LINK		256	/* fail rest of links */
->>>>>>> ff42df49
 	u64			user_data;
 	u32			result;
 	u32			sequence;
@@ -637,10 +633,7 @@
 			nxt->flags |= REQ_F_LINK;
 		}
 
-<<<<<<< HEAD
-=======
 		nxt->flags |= REQ_F_LINK_DONE;
->>>>>>> ff42df49
 		INIT_WORK(&nxt->work, io_sq_wq_submit_work);
 		queue_work(req->ctx->sqo_wq, &nxt->work);
 	}
