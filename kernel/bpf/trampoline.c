// SPDX-License-Identifier: GPL-2.0-only
/* Copyright (c) 2019 Facebook */
#include <linux/hash.h>
#include <linux/bpf.h>
#include <linux/filter.h>
#include <linux/ftrace.h>
#include <linux/rbtree_latch.h>
<<<<<<< HEAD
=======
#include <linux/perf_event.h>
#include <linux/btf.h>
>>>>>>> 04d5ce62

/* dummy _ops. The verifier will operate on target program's ops. */
const struct bpf_verifier_ops bpf_extension_verifier_ops = {
};
const struct bpf_prog_ops bpf_extension_prog_ops = {
};

/* btf_vmlinux has ~22k attachable functions. 1k htab is enough. */
#define TRAMPOLINE_HASH_BITS 10
#define TRAMPOLINE_TABLE_SIZE (1 << TRAMPOLINE_HASH_BITS)

static struct hlist_head trampoline_table[TRAMPOLINE_TABLE_SIZE];
static struct latch_tree_root image_tree __cacheline_aligned;

/* serializes access to trampoline_table and image_tree */
static DEFINE_MUTEX(trampoline_mutex);

<<<<<<< HEAD
static void *bpf_jit_alloc_exec_page(void)
=======
void *bpf_jit_alloc_exec_page(void)
>>>>>>> 04d5ce62
{
	void *image;

	image = bpf_jit_alloc_exec(PAGE_SIZE);
	if (!image)
		return NULL;

	set_vm_flush_reset_perms(image);
	/* Keep image as writeable. The alternative is to keep flipping ro/rw
	 * everytime new program is attached or detached.
	 */
	set_memory_x((long)image, 1);
	return image;
}

<<<<<<< HEAD
static __always_inline bool image_tree_less(struct latch_tree_node *a,
				      struct latch_tree_node *b)
{
	struct bpf_image *ia = container_of(a, struct bpf_image, tnode);
	struct bpf_image *ib = container_of(b, struct bpf_image, tnode);

	return ia < ib;
}

static __always_inline int image_tree_comp(void *addr, struct latch_tree_node *n)
{
	void *image = container_of(n, struct bpf_image, tnode);

	if (addr < image)
		return -1;
	if (addr >= image + PAGE_SIZE)
		return 1;

	return 0;
}

static const struct latch_tree_ops image_tree_ops = {
	.less	= image_tree_less,
	.comp	= image_tree_comp,
};

static void *__bpf_image_alloc(bool lock)
{
	struct bpf_image *image;

	image = bpf_jit_alloc_exec_page();
	if (!image)
		return NULL;

	if (lock)
		mutex_lock(&trampoline_mutex);
	latch_tree_insert(&image->tnode, &image_tree, &image_tree_ops);
	if (lock)
		mutex_unlock(&trampoline_mutex);
	return image->data;
}

void *bpf_image_alloc(void)
{
	return __bpf_image_alloc(true);
}

bool is_bpf_image_address(unsigned long addr)
{
	bool ret;

	rcu_read_lock();
	ret = latch_tree_find((void *) addr, &image_tree, &image_tree_ops) != NULL;
	rcu_read_unlock();

	return ret;
=======
void bpf_image_ksym_add(void *data, struct bpf_ksym *ksym)
{
	ksym->start = (unsigned long) data;
	ksym->end = ksym->start + PAGE_SIZE;
	bpf_ksym_add(ksym);
	perf_event_ksymbol(PERF_RECORD_KSYMBOL_TYPE_BPF, ksym->start,
			   PAGE_SIZE, false, ksym->name);
}

void bpf_image_ksym_del(struct bpf_ksym *ksym)
{
	bpf_ksym_del(ksym);
	perf_event_ksymbol(PERF_RECORD_KSYMBOL_TYPE_BPF, ksym->start,
			   PAGE_SIZE, true, ksym->name);
}

static void bpf_trampoline_ksym_add(struct bpf_trampoline *tr)
{
	struct bpf_ksym *ksym = &tr->ksym;

	snprintf(ksym->name, KSYM_NAME_LEN, "bpf_trampoline_%llu", tr->key);
	bpf_image_ksym_add(tr->image, ksym);
>>>>>>> 04d5ce62
}

struct bpf_trampoline *bpf_trampoline_lookup(u64 key)
{
	struct bpf_trampoline *tr;
	struct hlist_head *head;
	void *image;
	int i;

	mutex_lock(&trampoline_mutex);
	head = &trampoline_table[hash_64(key, TRAMPOLINE_HASH_BITS)];
	hlist_for_each_entry(tr, head, hlist) {
		if (tr->key == key) {
			refcount_inc(&tr->refcnt);
			goto out;
		}
	}
	tr = kzalloc(sizeof(*tr), GFP_KERNEL);
	if (!tr)
		goto out;

	/* is_root was checked earlier. No need for bpf_jit_charge_modmem() */
<<<<<<< HEAD
	image = __bpf_image_alloc(false);
=======
	image = bpf_jit_alloc_exec_page();
>>>>>>> 04d5ce62
	if (!image) {
		kfree(tr);
		tr = NULL;
		goto out;
	}

	tr->key = key;
	INIT_HLIST_NODE(&tr->hlist);
	hlist_add_head(&tr->hlist, head);
	refcount_set(&tr->refcnt, 1);
	mutex_init(&tr->mutex);
	for (i = 0; i < BPF_TRAMP_MAX; i++)
		INIT_HLIST_HEAD(&tr->progs_hlist[i]);
	tr->image = image;
	INIT_LIST_HEAD_RCU(&tr->ksym.lnode);
	bpf_trampoline_ksym_add(tr);
out:
	mutex_unlock(&trampoline_mutex);
	return tr;
}

static int is_ftrace_location(void *ip)
{
	long addr;

	addr = ftrace_location((long)ip);
	if (!addr)
		return 0;
	if (WARN_ON_ONCE(addr != (long)ip))
		return -EFAULT;
	return 1;
}

static int unregister_fentry(struct bpf_trampoline *tr, void *old_addr)
{
	void *ip = tr->func.addr;
	int ret;

	if (tr->func.ftrace_managed)
		ret = unregister_ftrace_direct((long)ip, (long)old_addr);
	else
		ret = bpf_arch_text_poke(ip, BPF_MOD_CALL, old_addr, NULL);
	return ret;
}

static int modify_fentry(struct bpf_trampoline *tr, void *old_addr, void *new_addr)
{
	void *ip = tr->func.addr;
	int ret;

	if (tr->func.ftrace_managed)
		ret = modify_ftrace_direct((long)ip, (long)old_addr, (long)new_addr);
	else
		ret = bpf_arch_text_poke(ip, BPF_MOD_CALL, old_addr, new_addr);
	return ret;
}

/* first time registering */
static int register_fentry(struct bpf_trampoline *tr, void *new_addr)
{
	void *ip = tr->func.addr;
	int ret;

	ret = is_ftrace_location(ip);
	if (ret < 0)
		return ret;
	tr->func.ftrace_managed = ret;

	if (tr->func.ftrace_managed)
		ret = register_ftrace_direct((long)ip, (long)new_addr);
	else
		ret = bpf_arch_text_poke(ip, BPF_MOD_CALL, NULL, new_addr);
	return ret;
}

<<<<<<< HEAD
/* Each call __bpf_prog_enter + call bpf_func + call __bpf_prog_exit is ~50
 * bytes on x86.  Pick a number to fit into BPF_IMAGE_SIZE / 2
 */
#define BPF_MAX_TRAMP_PROGS 40

static int bpf_trampoline_update(struct bpf_trampoline *tr)
{
	void *old_image = tr->image + ((tr->selector + 1) & 1) * BPF_IMAGE_SIZE/2;
	void *new_image = tr->image + (tr->selector & 1) * BPF_IMAGE_SIZE/2;
	struct bpf_prog *progs_to_run[BPF_MAX_TRAMP_PROGS];
	int fentry_cnt = tr->progs_cnt[BPF_TRAMP_FENTRY];
	int fexit_cnt = tr->progs_cnt[BPF_TRAMP_FEXIT];
	struct bpf_prog **progs, **fentry, **fexit;
=======
static struct bpf_tramp_progs *
bpf_trampoline_get_progs(const struct bpf_trampoline *tr, int *total)
{
	const struct bpf_prog_aux *aux;
	struct bpf_tramp_progs *tprogs;
	struct bpf_prog **progs;
	int kind;

	*total = 0;
	tprogs = kcalloc(BPF_TRAMP_MAX, sizeof(*tprogs), GFP_KERNEL);
	if (!tprogs)
		return ERR_PTR(-ENOMEM);

	for (kind = 0; kind < BPF_TRAMP_MAX; kind++) {
		tprogs[kind].nr_progs = tr->progs_cnt[kind];
		*total += tr->progs_cnt[kind];
		progs = tprogs[kind].progs;

		hlist_for_each_entry(aux, &tr->progs_hlist[kind], tramp_hlist)
			*progs++ = aux->prog;
	}
	return tprogs;
}

static int bpf_trampoline_update(struct bpf_trampoline *tr)
{
	void *old_image = tr->image + ((tr->selector + 1) & 1) * PAGE_SIZE/2;
	void *new_image = tr->image + (tr->selector & 1) * PAGE_SIZE/2;
	struct bpf_tramp_progs *tprogs;
>>>>>>> 04d5ce62
	u32 flags = BPF_TRAMP_F_RESTORE_REGS;
	int err, total;

	tprogs = bpf_trampoline_get_progs(tr, &total);
	if (IS_ERR(tprogs))
		return PTR_ERR(tprogs);

	if (total == 0) {
		err = unregister_fentry(tr, old_image);
		tr->selector = 0;
		goto out;
	}

	if (tprogs[BPF_TRAMP_FEXIT].nr_progs ||
	    tprogs[BPF_TRAMP_MODIFY_RETURN].nr_progs)
		flags = BPF_TRAMP_F_CALL_ORIG | BPF_TRAMP_F_SKIP_FRAME;

	/* Though the second half of trampoline page is unused a task could be
	 * preempted in the middle of the first half of trampoline and two
	 * updates to trampoline would change the code from underneath the
	 * preempted task. Hence wait for tasks to voluntarily schedule or go
	 * to userspace.
	 */

	synchronize_rcu_tasks();

<<<<<<< HEAD
	/* Though the second half of trampoline page is unused a task could be
	 * preempted in the middle of the first half of trampoline and two
	 * updates to trampoline would change the code from underneath the
	 * preempted task. Hence wait for tasks to voluntarily schedule or go
	 * to userspace.
	 */
	synchronize_rcu_tasks();

	err = arch_prepare_bpf_trampoline(new_image, new_image + BPF_IMAGE_SIZE / 2,
					  &tr->func.model, flags,
					  fentry, fentry_cnt,
					  fexit, fexit_cnt,
=======
	err = arch_prepare_bpf_trampoline(new_image, new_image + PAGE_SIZE / 2,
					  &tr->func.model, flags, tprogs,
>>>>>>> 04d5ce62
					  tr->func.addr);
	if (err < 0)
		goto out;

	if (tr->selector)
		/* progs already running at this address */
		err = modify_fentry(tr, old_image, new_image);
	else
		/* first time registering */
		err = register_fentry(tr, new_image);
	if (err)
		goto out;
	tr->selector++;
out:
	kfree(tprogs);
	return err;
}

static enum bpf_tramp_prog_type bpf_attach_type_to_tramp(struct bpf_prog *prog)
{
	switch (prog->expected_attach_type) {
	case BPF_TRACE_FENTRY:
		return BPF_TRAMP_FENTRY;
<<<<<<< HEAD
	case BPF_TRACE_FEXIT:
		return BPF_TRAMP_FEXIT;
=======
	case BPF_MODIFY_RETURN:
		return BPF_TRAMP_MODIFY_RETURN;
	case BPF_TRACE_FEXIT:
		return BPF_TRAMP_FEXIT;
	case BPF_LSM_MAC:
		if (!prog->aux->attach_func_proto->type)
			/* The function returns void, we cannot modify its
			 * return value.
			 */
			return BPF_TRAMP_FEXIT;
		else
			return BPF_TRAMP_MODIFY_RETURN;
>>>>>>> 04d5ce62
	default:
		return BPF_TRAMP_REPLACE;
	}
}

int bpf_trampoline_link_prog(struct bpf_prog *prog)
{
	enum bpf_tramp_prog_type kind;
	struct bpf_trampoline *tr;
	int err = 0;
	int cnt;

	tr = prog->aux->trampoline;
	kind = bpf_attach_type_to_tramp(prog);
	mutex_lock(&tr->mutex);
	if (tr->extension_prog) {
		/* cannot attach fentry/fexit if extension prog is attached.
		 * cannot overwrite extension prog either.
		 */
		err = -EBUSY;
		goto out;
	}
	cnt = tr->progs_cnt[BPF_TRAMP_FENTRY] + tr->progs_cnt[BPF_TRAMP_FEXIT];
	if (kind == BPF_TRAMP_REPLACE) {
		/* Cannot attach extension if fentry/fexit are in use. */
		if (cnt) {
			err = -EBUSY;
			goto out;
		}
		tr->extension_prog = prog;
		err = bpf_arch_text_poke(tr->func.addr, BPF_MOD_JUMP, NULL,
					 prog->bpf_func);
		goto out;
	}
	if (cnt >= BPF_MAX_TRAMP_PROGS) {
		err = -E2BIG;
		goto out;
	}
	if (!hlist_unhashed(&prog->aux->tramp_hlist)) {
		/* prog already linked */
		err = -EBUSY;
		goto out;
	}
	hlist_add_head(&prog->aux->tramp_hlist, &tr->progs_hlist[kind]);
	tr->progs_cnt[kind]++;
	err = bpf_trampoline_update(prog->aux->trampoline);
	if (err) {
		hlist_del(&prog->aux->tramp_hlist);
		tr->progs_cnt[kind]--;
	}
out:
	mutex_unlock(&tr->mutex);
	return err;
}

/* bpf_trampoline_unlink_prog() should never fail. */
int bpf_trampoline_unlink_prog(struct bpf_prog *prog)
{
	enum bpf_tramp_prog_type kind;
	struct bpf_trampoline *tr;
	int err;

	tr = prog->aux->trampoline;
	kind = bpf_attach_type_to_tramp(prog);
	mutex_lock(&tr->mutex);
	if (kind == BPF_TRAMP_REPLACE) {
		WARN_ON_ONCE(!tr->extension_prog);
		err = bpf_arch_text_poke(tr->func.addr, BPF_MOD_JUMP,
					 tr->extension_prog->bpf_func, NULL);
		tr->extension_prog = NULL;
		goto out;
	}
	hlist_del(&prog->aux->tramp_hlist);
	tr->progs_cnt[kind]--;
	err = bpf_trampoline_update(prog->aux->trampoline);
out:
	mutex_unlock(&tr->mutex);
	return err;
}

void bpf_trampoline_put(struct bpf_trampoline *tr)
{
	struct bpf_image *image;

	if (!tr)
		return;
	mutex_lock(&trampoline_mutex);
	if (!refcount_dec_and_test(&tr->refcnt))
		goto out;
	WARN_ON_ONCE(mutex_is_locked(&tr->mutex));
	if (WARN_ON_ONCE(!hlist_empty(&tr->progs_hlist[BPF_TRAMP_FENTRY])))
		goto out;
	if (WARN_ON_ONCE(!hlist_empty(&tr->progs_hlist[BPF_TRAMP_FEXIT])))
		goto out;
<<<<<<< HEAD
	image = container_of(tr->image, struct bpf_image, data);
	latch_tree_erase(&image->tnode, &image_tree, &image_tree_ops);
	/* wait for tasks to get out of trampoline before freeing it */
	synchronize_rcu_tasks();
	bpf_jit_free_exec(image);
=======
	bpf_image_ksym_del(&tr->ksym);
	/* wait for tasks to get out of trampoline before freeing it */
	synchronize_rcu_tasks();
	bpf_jit_free_exec(tr->image);
>>>>>>> 04d5ce62
	hlist_del(&tr->hlist);
	kfree(tr);
out:
	mutex_unlock(&trampoline_mutex);
}

/* The logic is similar to BPF_PROG_RUN, but with an explicit
 * rcu_read_lock() and migrate_disable() which are required
 * for the trampoline. The macro is split into
 * call _bpf_prog_enter
 * call prog->bpf_func
 * call __bpf_prog_exit
 */
u64 notrace __bpf_prog_enter(void)
	__acquires(RCU)
{
	u64 start = 0;

	rcu_read_lock();
	migrate_disable();
	if (static_branch_unlikely(&bpf_stats_enabled_key))
		start = sched_clock();
	return start;
}

void notrace __bpf_prog_exit(struct bpf_prog *prog, u64 start)
	__releases(RCU)
{
	struct bpf_prog_stats *stats;

	if (static_branch_unlikely(&bpf_stats_enabled_key) &&
	    /* static_key could be enabled in __bpf_prog_enter
	     * and disabled in __bpf_prog_exit.
	     * And vice versa.
	     * Hence check that 'start' is not zero.
	     */
	    start) {
		stats = this_cpu_ptr(prog->aux->stats);
		u64_stats_update_begin(&stats->syncp);
		stats->cnt++;
		stats->nsecs += sched_clock() - start;
		u64_stats_update_end(&stats->syncp);
	}
	migrate_enable();
	rcu_read_unlock();
}

int __weak
arch_prepare_bpf_trampoline(void *image, void *image_end,
			    const struct btf_func_model *m, u32 flags,
<<<<<<< HEAD
			    struct bpf_prog **fentry_progs, int fentry_cnt,
			    struct bpf_prog **fexit_progs, int fexit_cnt,
=======
			    struct bpf_tramp_progs *tprogs,
>>>>>>> 04d5ce62
			    void *orig_call)
{
	return -ENOTSUPP;
}

static int __init init_trampolines(void)
{
	int i;

	for (i = 0; i < TRAMPOLINE_TABLE_SIZE; i++)
		INIT_HLIST_HEAD(&trampoline_table[i]);
	return 0;
}
late_initcall(init_trampolines);<|MERGE_RESOLUTION|>--- conflicted
+++ resolved
@@ -5,11 +5,8 @@
 #include <linux/filter.h>
 #include <linux/ftrace.h>
 #include <linux/rbtree_latch.h>
-<<<<<<< HEAD
-=======
 #include <linux/perf_event.h>
 #include <linux/btf.h>
->>>>>>> 04d5ce62
 
 /* dummy _ops. The verifier will operate on target program's ops. */
 const struct bpf_verifier_ops bpf_extension_verifier_ops = {
@@ -22,16 +19,11 @@
 #define TRAMPOLINE_TABLE_SIZE (1 << TRAMPOLINE_HASH_BITS)
 
 static struct hlist_head trampoline_table[TRAMPOLINE_TABLE_SIZE];
-static struct latch_tree_root image_tree __cacheline_aligned;
-
-/* serializes access to trampoline_table and image_tree */
+
+/* serializes access to trampoline_table */
 static DEFINE_MUTEX(trampoline_mutex);
 
-<<<<<<< HEAD
-static void *bpf_jit_alloc_exec_page(void)
-=======
 void *bpf_jit_alloc_exec_page(void)
->>>>>>> 04d5ce62
 {
 	void *image;
 
@@ -47,64 +39,6 @@
 	return image;
 }
 
-<<<<<<< HEAD
-static __always_inline bool image_tree_less(struct latch_tree_node *a,
-				      struct latch_tree_node *b)
-{
-	struct bpf_image *ia = container_of(a, struct bpf_image, tnode);
-	struct bpf_image *ib = container_of(b, struct bpf_image, tnode);
-
-	return ia < ib;
-}
-
-static __always_inline int image_tree_comp(void *addr, struct latch_tree_node *n)
-{
-	void *image = container_of(n, struct bpf_image, tnode);
-
-	if (addr < image)
-		return -1;
-	if (addr >= image + PAGE_SIZE)
-		return 1;
-
-	return 0;
-}
-
-static const struct latch_tree_ops image_tree_ops = {
-	.less	= image_tree_less,
-	.comp	= image_tree_comp,
-};
-
-static void *__bpf_image_alloc(bool lock)
-{
-	struct bpf_image *image;
-
-	image = bpf_jit_alloc_exec_page();
-	if (!image)
-		return NULL;
-
-	if (lock)
-		mutex_lock(&trampoline_mutex);
-	latch_tree_insert(&image->tnode, &image_tree, &image_tree_ops);
-	if (lock)
-		mutex_unlock(&trampoline_mutex);
-	return image->data;
-}
-
-void *bpf_image_alloc(void)
-{
-	return __bpf_image_alloc(true);
-}
-
-bool is_bpf_image_address(unsigned long addr)
-{
-	bool ret;
-
-	rcu_read_lock();
-	ret = latch_tree_find((void *) addr, &image_tree, &image_tree_ops) != NULL;
-	rcu_read_unlock();
-
-	return ret;
-=======
 void bpf_image_ksym_add(void *data, struct bpf_ksym *ksym)
 {
 	ksym->start = (unsigned long) data;
@@ -127,7 +61,6 @@
 
 	snprintf(ksym->name, KSYM_NAME_LEN, "bpf_trampoline_%llu", tr->key);
 	bpf_image_ksym_add(tr->image, ksym);
->>>>>>> 04d5ce62
 }
 
 struct bpf_trampoline *bpf_trampoline_lookup(u64 key)
@@ -150,11 +83,7 @@
 		goto out;
 
 	/* is_root was checked earlier. No need for bpf_jit_charge_modmem() */
-<<<<<<< HEAD
-	image = __bpf_image_alloc(false);
-=======
 	image = bpf_jit_alloc_exec_page();
->>>>>>> 04d5ce62
 	if (!image) {
 		kfree(tr);
 		tr = NULL;
@@ -230,21 +159,6 @@
 	return ret;
 }
 
-<<<<<<< HEAD
-/* Each call __bpf_prog_enter + call bpf_func + call __bpf_prog_exit is ~50
- * bytes on x86.  Pick a number to fit into BPF_IMAGE_SIZE / 2
- */
-#define BPF_MAX_TRAMP_PROGS 40
-
-static int bpf_trampoline_update(struct bpf_trampoline *tr)
-{
-	void *old_image = tr->image + ((tr->selector + 1) & 1) * BPF_IMAGE_SIZE/2;
-	void *new_image = tr->image + (tr->selector & 1) * BPF_IMAGE_SIZE/2;
-	struct bpf_prog *progs_to_run[BPF_MAX_TRAMP_PROGS];
-	int fentry_cnt = tr->progs_cnt[BPF_TRAMP_FENTRY];
-	int fexit_cnt = tr->progs_cnt[BPF_TRAMP_FEXIT];
-	struct bpf_prog **progs, **fentry, **fexit;
-=======
 static struct bpf_tramp_progs *
 bpf_trampoline_get_progs(const struct bpf_trampoline *tr, int *total)
 {
@@ -274,7 +188,6 @@
 	void *old_image = tr->image + ((tr->selector + 1) & 1) * PAGE_SIZE/2;
 	void *new_image = tr->image + (tr->selector & 1) * PAGE_SIZE/2;
 	struct bpf_tramp_progs *tprogs;
->>>>>>> 04d5ce62
 	u32 flags = BPF_TRAMP_F_RESTORE_REGS;
 	int err, total;
 
@@ -301,23 +214,8 @@
 
 	synchronize_rcu_tasks();
 
-<<<<<<< HEAD
-	/* Though the second half of trampoline page is unused a task could be
-	 * preempted in the middle of the first half of trampoline and two
-	 * updates to trampoline would change the code from underneath the
-	 * preempted task. Hence wait for tasks to voluntarily schedule or go
-	 * to userspace.
-	 */
-	synchronize_rcu_tasks();
-
-	err = arch_prepare_bpf_trampoline(new_image, new_image + BPF_IMAGE_SIZE / 2,
-					  &tr->func.model, flags,
-					  fentry, fentry_cnt,
-					  fexit, fexit_cnt,
-=======
 	err = arch_prepare_bpf_trampoline(new_image, new_image + PAGE_SIZE / 2,
 					  &tr->func.model, flags, tprogs,
->>>>>>> 04d5ce62
 					  tr->func.addr);
 	if (err < 0)
 		goto out;
@@ -341,10 +239,6 @@
 	switch (prog->expected_attach_type) {
 	case BPF_TRACE_FENTRY:
 		return BPF_TRAMP_FENTRY;
-<<<<<<< HEAD
-	case BPF_TRACE_FEXIT:
-		return BPF_TRAMP_FEXIT;
-=======
 	case BPF_MODIFY_RETURN:
 		return BPF_TRAMP_MODIFY_RETURN;
 	case BPF_TRACE_FEXIT:
@@ -357,7 +251,6 @@
 			return BPF_TRAMP_FEXIT;
 		else
 			return BPF_TRAMP_MODIFY_RETURN;
->>>>>>> 04d5ce62
 	default:
 		return BPF_TRAMP_REPLACE;
 	}
@@ -440,8 +333,6 @@
 
 void bpf_trampoline_put(struct bpf_trampoline *tr)
 {
-	struct bpf_image *image;
-
 	if (!tr)
 		return;
 	mutex_lock(&trampoline_mutex);
@@ -452,18 +343,10 @@
 		goto out;
 	if (WARN_ON_ONCE(!hlist_empty(&tr->progs_hlist[BPF_TRAMP_FEXIT])))
 		goto out;
-<<<<<<< HEAD
-	image = container_of(tr->image, struct bpf_image, data);
-	latch_tree_erase(&image->tnode, &image_tree, &image_tree_ops);
-	/* wait for tasks to get out of trampoline before freeing it */
-	synchronize_rcu_tasks();
-	bpf_jit_free_exec(image);
-=======
 	bpf_image_ksym_del(&tr->ksym);
 	/* wait for tasks to get out of trampoline before freeing it */
 	synchronize_rcu_tasks();
 	bpf_jit_free_exec(tr->image);
->>>>>>> 04d5ce62
 	hlist_del(&tr->hlist);
 	kfree(tr);
 out:
@@ -514,12 +397,7 @@
 int __weak
 arch_prepare_bpf_trampoline(void *image, void *image_end,
 			    const struct btf_func_model *m, u32 flags,
-<<<<<<< HEAD
-			    struct bpf_prog **fentry_progs, int fentry_cnt,
-			    struct bpf_prog **fexit_progs, int fexit_cnt,
-=======
 			    struct bpf_tramp_progs *tprogs,
->>>>>>> 04d5ce62
 			    void *orig_call)
 {
 	return -ENOTSUPP;
