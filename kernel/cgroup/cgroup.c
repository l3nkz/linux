/*
 *  Generic process-grouping system.
 *
 *  Based originally on the cpuset system, extracted by Paul Menage
 *  Copyright (C) 2006 Google, Inc
 *
 *  Notifications support
 *  Copyright (C) 2009 Nokia Corporation
 *  Author: Kirill A. Shutemov
 *
 *  Copyright notices from the original cpuset code:
 *  --------------------------------------------------
 *  Copyright (C) 2003 BULL SA.
 *  Copyright (C) 2004-2006 Silicon Graphics, Inc.
 *
 *  Portions derived from Patrick Mochel's sysfs code.
 *  sysfs is Copyright (c) 2001-3 Patrick Mochel
 *
 *  2003-10-10 Written by Simon Derr.
 *  2003-10-22 Updates by Stephen Hemminger.
 *  2004 May-July Rework by Paul Jackson.
 *  ---------------------------------------------------
 *
 *  This file is subject to the terms and conditions of the GNU General Public
 *  License.  See the file COPYING in the main directory of the Linux
 *  distribution for more details.
 */

#define pr_fmt(fmt) KBUILD_MODNAME ": " fmt

#include "cgroup-internal.h"

#include <linux/bpf-cgroup.h>
#include <linux/cred.h>
#include <linux/errno.h>
#include <linux/init_task.h>
#include <linux/kernel.h>
#include <linux/magic.h>
#include <linux/mutex.h>
#include <linux/mount.h>
#include <linux/pagemap.h>
#include <linux/proc_fs.h>
#include <linux/rcupdate.h>
#include <linux/sched.h>
#include <linux/sched/task.h>
#include <linux/slab.h>
#include <linux/spinlock.h>
#include <linux/percpu-rwsem.h>
#include <linux/string.h>
#include <linux/hashtable.h>
#include <linux/idr.h>
#include <linux/kthread.h>
#include <linux/atomic.h>
#include <linux/cpuset.h>
#include <linux/proc_ns.h>
#include <linux/nsproxy.h>
#include <linux/file.h>
#include <linux/fs_parser.h>
#include <linux/sched/cputime.h>
#include <linux/psi.h>
#include <net/sock.h>

#define CREATE_TRACE_POINTS
#include <trace/events/cgroup.h>

#define CGROUP_FILE_NAME_MAX		(MAX_CGROUP_TYPE_NAMELEN +	\
					 MAX_CFTYPE_NAME + 2)
/* let's not notify more than 100 times per second */
#define CGROUP_FILE_NOTIFY_MIN_INTV	DIV_ROUND_UP(HZ, 100)

/*
 * To avoid confusing the compiler (and generating warnings) with code
 * that attempts to access what would be a 0-element array (i.e. sized
 * to a potentially empty array when CGROUP_SUBSYS_COUNT == 0), this
 * constant expression can be added.
 */
#define CGROUP_HAS_SUBSYS_CONFIG	(CGROUP_SUBSYS_COUNT > 0)

/*
 * cgroup_mutex is the master lock.  Any modification to cgroup or its
 * hierarchy must be performed while holding it.
 *
 * css_set_lock protects task->cgroups pointer, the list of css_set
 * objects, and the chain of tasks off each css_set.
 *
 * These locks are exported if CONFIG_PROVE_RCU so that accessors in
 * cgroup.h can use them for lockdep annotations.
 */
DEFINE_MUTEX(cgroup_mutex);
DEFINE_SPINLOCK(css_set_lock);

#ifdef CONFIG_PROVE_RCU
EXPORT_SYMBOL_GPL(cgroup_mutex);
EXPORT_SYMBOL_GPL(css_set_lock);
#endif

DEFINE_SPINLOCK(trace_cgroup_path_lock);
char trace_cgroup_path[TRACE_CGROUP_PATH_LEN];
static bool cgroup_debug __read_mostly;

/*
 * Protects cgroup_idr and css_idr so that IDs can be released without
 * grabbing cgroup_mutex.
 */
static DEFINE_SPINLOCK(cgroup_idr_lock);

/*
 * Protects cgroup_file->kn for !self csses.  It synchronizes notifications
 * against file removal/re-creation across css hiding.
 */
static DEFINE_SPINLOCK(cgroup_file_kn_lock);

DEFINE_PERCPU_RWSEM(cgroup_threadgroup_rwsem);

#define cgroup_assert_mutex_or_rcu_locked()				\
	RCU_LOCKDEP_WARN(!rcu_read_lock_held() &&			\
			   !lockdep_is_held(&cgroup_mutex),		\
			   "cgroup_mutex or RCU read lock required");

/*
 * cgroup destruction makes heavy use of work items and there can be a lot
 * of concurrent destructions.  Use a separate workqueue so that cgroup
 * destruction work items don't end up filling up max_active of system_wq
 * which may lead to deadlock.
 */
static struct workqueue_struct *cgroup_destroy_wq;

/* generate an array of cgroup subsystem pointers */
#define SUBSYS(_x) [_x ## _cgrp_id] = &_x ## _cgrp_subsys,
struct cgroup_subsys *cgroup_subsys[] = {
#include <linux/cgroup_subsys.h>
};
#undef SUBSYS

/* array of cgroup subsystem names */
#define SUBSYS(_x) [_x ## _cgrp_id] = #_x,
static const char *cgroup_subsys_name[] = {
#include <linux/cgroup_subsys.h>
};
#undef SUBSYS

/* array of static_keys for cgroup_subsys_enabled() and cgroup_subsys_on_dfl() */
#define SUBSYS(_x)								\
	DEFINE_STATIC_KEY_TRUE(_x ## _cgrp_subsys_enabled_key);			\
	DEFINE_STATIC_KEY_TRUE(_x ## _cgrp_subsys_on_dfl_key);			\
	EXPORT_SYMBOL_GPL(_x ## _cgrp_subsys_enabled_key);			\
	EXPORT_SYMBOL_GPL(_x ## _cgrp_subsys_on_dfl_key);
#include <linux/cgroup_subsys.h>
#undef SUBSYS

#define SUBSYS(_x) [_x ## _cgrp_id] = &_x ## _cgrp_subsys_enabled_key,
static struct static_key_true *cgroup_subsys_enabled_key[] = {
#include <linux/cgroup_subsys.h>
};
#undef SUBSYS

#define SUBSYS(_x) [_x ## _cgrp_id] = &_x ## _cgrp_subsys_on_dfl_key,
static struct static_key_true *cgroup_subsys_on_dfl_key[] = {
#include <linux/cgroup_subsys.h>
};
#undef SUBSYS

static DEFINE_PER_CPU(struct cgroup_rstat_cpu, cgrp_dfl_root_rstat_cpu);

/* the default hierarchy */
struct cgroup_root cgrp_dfl_root = { .cgrp.rstat_cpu = &cgrp_dfl_root_rstat_cpu };
EXPORT_SYMBOL_GPL(cgrp_dfl_root);

/*
 * The default hierarchy always exists but is hidden until mounted for the
 * first time.  This is for backward compatibility.
 */
static bool cgrp_dfl_visible;

/* some controllers are not supported in the default hierarchy */
static u16 cgrp_dfl_inhibit_ss_mask;

/* some controllers are implicitly enabled on the default hierarchy */
static u16 cgrp_dfl_implicit_ss_mask;

/* some controllers can be threaded on the default hierarchy */
static u16 cgrp_dfl_threaded_ss_mask;

/* The list of hierarchy roots */
LIST_HEAD(cgroup_roots);
static int cgroup_root_count;

/* hierarchy ID allocation and mapping, protected by cgroup_mutex */
static DEFINE_IDR(cgroup_hierarchy_idr);

/*
 * Assign a monotonically increasing serial number to csses.  It guarantees
 * cgroups with bigger numbers are newer than those with smaller numbers.
 * Also, as csses are always appended to the parent's ->children list, it
 * guarantees that sibling csses are always sorted in the ascending serial
 * number order on the list.  Protected by cgroup_mutex.
 */
static u64 css_serial_nr_next = 1;

/*
 * These bitmasks identify subsystems with specific features to avoid
 * having to do iterative checks repeatedly.
 */
static u16 have_fork_callback __read_mostly;
static u16 have_exit_callback __read_mostly;
static u16 have_release_callback __read_mostly;
static u16 have_canfork_callback __read_mostly;

/* cgroup namespace for init task */
struct cgroup_namespace init_cgroup_ns = {
	.ns.count	= REFCOUNT_INIT(2),
	.user_ns	= &init_user_ns,
	.ns.ops		= &cgroupns_operations,
	.ns.inum	= PROC_CGROUP_INIT_INO,
	.root_cset	= &init_css_set,
};

static struct file_system_type cgroup2_fs_type;
static struct cftype cgroup_base_files[];
static struct cftype cgroup_psi_files[];

/* cgroup optional features */
enum cgroup_opt_features {
#ifdef CONFIG_PSI
	OPT_FEATURE_PRESSURE,
#endif
	OPT_FEATURE_COUNT
};

static const char *cgroup_opt_feature_names[OPT_FEATURE_COUNT] = {
#ifdef CONFIG_PSI
	"pressure",
#endif
};

static u16 cgroup_feature_disable_mask __read_mostly;

static int cgroup_apply_control(struct cgroup *cgrp);
static void cgroup_finalize_control(struct cgroup *cgrp, int ret);
static void css_task_iter_skip(struct css_task_iter *it,
			       struct task_struct *task);
static int cgroup_destroy_locked(struct cgroup *cgrp);
static struct cgroup_subsys_state *css_create(struct cgroup *cgrp,
					      struct cgroup_subsys *ss);
static void css_release(struct percpu_ref *ref);
static void kill_css(struct cgroup_subsys_state *css);
static int cgroup_addrm_files(struct cgroup_subsys_state *css,
			      struct cgroup *cgrp, struct cftype cfts[],
			      bool is_add);

/**
 * cgroup_ssid_enabled - cgroup subsys enabled test by subsys ID
 * @ssid: subsys ID of interest
 *
 * cgroup_subsys_enabled() can only be used with literal subsys names which
 * is fine for individual subsystems but unsuitable for cgroup core.  This
 * is slower static_key_enabled() based test indexed by @ssid.
 */
bool cgroup_ssid_enabled(int ssid)
{
	if (!CGROUP_HAS_SUBSYS_CONFIG)
		return false;

	return static_key_enabled(cgroup_subsys_enabled_key[ssid]);
}

/**
 * cgroup_on_dfl - test whether a cgroup is on the default hierarchy
 * @cgrp: the cgroup of interest
 *
 * The default hierarchy is the v2 interface of cgroup and this function
 * can be used to test whether a cgroup is on the default hierarchy for
 * cases where a subsystem should behave differently depending on the
 * interface version.
 *
 * List of changed behaviors:
 *
 * - Mount options "noprefix", "xattr", "clone_children", "release_agent"
 *   and "name" are disallowed.
 *
 * - When mounting an existing superblock, mount options should match.
 *
 * - rename(2) is disallowed.
 *
 * - "tasks" is removed.  Everything should be at process granularity.  Use
 *   "cgroup.procs" instead.
 *
 * - "cgroup.procs" is not sorted.  pids will be unique unless they got
 *   recycled in-between reads.
 *
 * - "release_agent" and "notify_on_release" are removed.  Replacement
 *   notification mechanism will be implemented.
 *
 * - "cgroup.clone_children" is removed.
 *
 * - "cgroup.subtree_populated" is available.  Its value is 0 if the cgroup
 *   and its descendants contain no task; otherwise, 1.  The file also
 *   generates kernfs notification which can be monitored through poll and
 *   [di]notify when the value of the file changes.
 *
 * - cpuset: tasks will be kept in empty cpusets when hotplug happens and
 *   take masks of ancestors with non-empty cpus/mems, instead of being
 *   moved to an ancestor.
 *
 * - cpuset: a task can be moved into an empty cpuset, and again it takes
 *   masks of ancestors.
 *
 * - blkcg: blk-throttle becomes properly hierarchical.
 *
 * - debug: disallowed on the default hierarchy.
 */
bool cgroup_on_dfl(const struct cgroup *cgrp)
{
	return cgrp->root == &cgrp_dfl_root;
}

/* IDR wrappers which synchronize using cgroup_idr_lock */
static int cgroup_idr_alloc(struct idr *idr, void *ptr, int start, int end,
			    gfp_t gfp_mask)
{
	int ret;

	idr_preload(gfp_mask);
	spin_lock_bh(&cgroup_idr_lock);
	ret = idr_alloc(idr, ptr, start, end, gfp_mask & ~__GFP_DIRECT_RECLAIM);
	spin_unlock_bh(&cgroup_idr_lock);
	idr_preload_end();
	return ret;
}

static void *cgroup_idr_replace(struct idr *idr, void *ptr, int id)
{
	void *ret;

	spin_lock_bh(&cgroup_idr_lock);
	ret = idr_replace(idr, ptr, id);
	spin_unlock_bh(&cgroup_idr_lock);
	return ret;
}

static void cgroup_idr_remove(struct idr *idr, int id)
{
	spin_lock_bh(&cgroup_idr_lock);
	idr_remove(idr, id);
	spin_unlock_bh(&cgroup_idr_lock);
}

static bool cgroup_has_tasks(struct cgroup *cgrp)
{
	return cgrp->nr_populated_csets;
}

bool cgroup_is_threaded(struct cgroup *cgrp)
{
	return cgrp->dom_cgrp != cgrp;
}

/* can @cgrp host both domain and threaded children? */
static bool cgroup_is_mixable(struct cgroup *cgrp)
{
	/*
	 * Root isn't under domain level resource control exempting it from
	 * the no-internal-process constraint, so it can serve as a thread
	 * root and a parent of resource domains at the same time.
	 */
	return !cgroup_parent(cgrp);
}

/* can @cgrp become a thread root? Should always be true for a thread root */
static bool cgroup_can_be_thread_root(struct cgroup *cgrp)
{
	/* mixables don't care */
	if (cgroup_is_mixable(cgrp))
		return true;

	/* domain roots can't be nested under threaded */
	if (cgroup_is_threaded(cgrp))
		return false;

	/* can only have either domain or threaded children */
	if (cgrp->nr_populated_domain_children)
		return false;

	/* and no domain controllers can be enabled */
	if (cgrp->subtree_control & ~cgrp_dfl_threaded_ss_mask)
		return false;

	return true;
}

/* is @cgrp root of a threaded subtree? */
bool cgroup_is_thread_root(struct cgroup *cgrp)
{
	/* thread root should be a domain */
	if (cgroup_is_threaded(cgrp))
		return false;

	/* a domain w/ threaded children is a thread root */
	if (cgrp->nr_threaded_children)
		return true;

	/*
	 * A domain which has tasks and explicit threaded controllers
	 * enabled is a thread root.
	 */
	if (cgroup_has_tasks(cgrp) &&
	    (cgrp->subtree_control & cgrp_dfl_threaded_ss_mask))
		return true;

	return false;
}

/* a domain which isn't connected to the root w/o brekage can't be used */
static bool cgroup_is_valid_domain(struct cgroup *cgrp)
{
	/* the cgroup itself can be a thread root */
	if (cgroup_is_threaded(cgrp))
		return false;

	/* but the ancestors can't be unless mixable */
	while ((cgrp = cgroup_parent(cgrp))) {
		if (!cgroup_is_mixable(cgrp) && cgroup_is_thread_root(cgrp))
			return false;
		if (cgroup_is_threaded(cgrp))
			return false;
	}

	return true;
}

/* subsystems visibly enabled on a cgroup */
static u16 cgroup_control(struct cgroup *cgrp)
{
	struct cgroup *parent = cgroup_parent(cgrp);
	u16 root_ss_mask = cgrp->root->subsys_mask;

	if (parent) {
		u16 ss_mask = parent->subtree_control;

		/* threaded cgroups can only have threaded controllers */
		if (cgroup_is_threaded(cgrp))
			ss_mask &= cgrp_dfl_threaded_ss_mask;
		return ss_mask;
	}

	if (cgroup_on_dfl(cgrp))
		root_ss_mask &= ~(cgrp_dfl_inhibit_ss_mask |
				  cgrp_dfl_implicit_ss_mask);
	return root_ss_mask;
}

/* subsystems enabled on a cgroup */
static u16 cgroup_ss_mask(struct cgroup *cgrp)
{
	struct cgroup *parent = cgroup_parent(cgrp);

	if (parent) {
		u16 ss_mask = parent->subtree_ss_mask;

		/* threaded cgroups can only have threaded controllers */
		if (cgroup_is_threaded(cgrp))
			ss_mask &= cgrp_dfl_threaded_ss_mask;
		return ss_mask;
	}

	return cgrp->root->subsys_mask;
}

/**
 * cgroup_css - obtain a cgroup's css for the specified subsystem
 * @cgrp: the cgroup of interest
 * @ss: the subsystem of interest (%NULL returns @cgrp->self)
 *
 * Return @cgrp's css (cgroup_subsys_state) associated with @ss.  This
 * function must be called either under cgroup_mutex or rcu_read_lock() and
 * the caller is responsible for pinning the returned css if it wants to
 * keep accessing it outside the said locks.  This function may return
 * %NULL if @cgrp doesn't have @subsys_id enabled.
 */
static struct cgroup_subsys_state *cgroup_css(struct cgroup *cgrp,
					      struct cgroup_subsys *ss)
{
	if (CGROUP_HAS_SUBSYS_CONFIG && ss)
		return rcu_dereference_check(cgrp->subsys[ss->id],
					lockdep_is_held(&cgroup_mutex));
	else
		return &cgrp->self;
}

/**
 * cgroup_tryget_css - try to get a cgroup's css for the specified subsystem
 * @cgrp: the cgroup of interest
 * @ss: the subsystem of interest
 *
 * Find and get @cgrp's css associated with @ss.  If the css doesn't exist
 * or is offline, %NULL is returned.
 */
static struct cgroup_subsys_state *cgroup_tryget_css(struct cgroup *cgrp,
						     struct cgroup_subsys *ss)
{
	struct cgroup_subsys_state *css;

	rcu_read_lock();
	css = cgroup_css(cgrp, ss);
	if (css && !css_tryget_online(css))
		css = NULL;
	rcu_read_unlock();

	return css;
}

/**
 * cgroup_e_css_by_mask - obtain a cgroup's effective css for the specified ss
 * @cgrp: the cgroup of interest
 * @ss: the subsystem of interest (%NULL returns @cgrp->self)
 *
 * Similar to cgroup_css() but returns the effective css, which is defined
 * as the matching css of the nearest ancestor including self which has @ss
 * enabled.  If @ss is associated with the hierarchy @cgrp is on, this
 * function is guaranteed to return non-NULL css.
 */
static struct cgroup_subsys_state *cgroup_e_css_by_mask(struct cgroup *cgrp,
							struct cgroup_subsys *ss)
{
	lockdep_assert_held(&cgroup_mutex);

	if (!ss)
		return &cgrp->self;

	/*
	 * This function is used while updating css associations and thus
	 * can't test the csses directly.  Test ss_mask.
	 */
	while (!(cgroup_ss_mask(cgrp) & (1 << ss->id))) {
		cgrp = cgroup_parent(cgrp);
		if (!cgrp)
			return NULL;
	}

	return cgroup_css(cgrp, ss);
}

/**
 * cgroup_e_css - obtain a cgroup's effective css for the specified subsystem
 * @cgrp: the cgroup of interest
 * @ss: the subsystem of interest
 *
 * Find and get the effective css of @cgrp for @ss.  The effective css is
 * defined as the matching css of the nearest ancestor including self which
 * has @ss enabled.  If @ss is not mounted on the hierarchy @cgrp is on,
 * the root css is returned, so this function always returns a valid css.
 *
 * The returned css is not guaranteed to be online, and therefore it is the
 * callers responsibility to try get a reference for it.
 */
struct cgroup_subsys_state *cgroup_e_css(struct cgroup *cgrp,
					 struct cgroup_subsys *ss)
{
	struct cgroup_subsys_state *css;

	if (!CGROUP_HAS_SUBSYS_CONFIG)
		return NULL;

	do {
		css = cgroup_css(cgrp, ss);

		if (css)
			return css;
		cgrp = cgroup_parent(cgrp);
	} while (cgrp);

	return init_css_set.subsys[ss->id];
}

/**
 * cgroup_get_e_css - get a cgroup's effective css for the specified subsystem
 * @cgrp: the cgroup of interest
 * @ss: the subsystem of interest
 *
 * Find and get the effective css of @cgrp for @ss.  The effective css is
 * defined as the matching css of the nearest ancestor including self which
 * has @ss enabled.  If @ss is not mounted on the hierarchy @cgrp is on,
 * the root css is returned, so this function always returns a valid css.
 * The returned css must be put using css_put().
 */
struct cgroup_subsys_state *cgroup_get_e_css(struct cgroup *cgrp,
					     struct cgroup_subsys *ss)
{
	struct cgroup_subsys_state *css;

	if (!CGROUP_HAS_SUBSYS_CONFIG)
		return NULL;

	rcu_read_lock();

	do {
		css = cgroup_css(cgrp, ss);

		if (css && css_tryget_online(css))
			goto out_unlock;
		cgrp = cgroup_parent(cgrp);
	} while (cgrp);

	css = init_css_set.subsys[ss->id];
	css_get(css);
out_unlock:
	rcu_read_unlock();
	return css;
}
EXPORT_SYMBOL_GPL(cgroup_get_e_css);

static void cgroup_get_live(struct cgroup *cgrp)
{
	WARN_ON_ONCE(cgroup_is_dead(cgrp));
	css_get(&cgrp->self);
}

/**
 * __cgroup_task_count - count the number of tasks in a cgroup. The caller
 * is responsible for taking the css_set_lock.
 * @cgrp: the cgroup in question
 */
int __cgroup_task_count(const struct cgroup *cgrp)
{
	int count = 0;
	struct cgrp_cset_link *link;

	lockdep_assert_held(&css_set_lock);

	list_for_each_entry(link, &cgrp->cset_links, cset_link)
		count += link->cset->nr_tasks;

	return count;
}

/**
 * cgroup_task_count - count the number of tasks in a cgroup.
 * @cgrp: the cgroup in question
 */
int cgroup_task_count(const struct cgroup *cgrp)
{
	int count;

	spin_lock_irq(&css_set_lock);
	count = __cgroup_task_count(cgrp);
	spin_unlock_irq(&css_set_lock);

	return count;
}

struct cgroup_subsys_state *of_css(struct kernfs_open_file *of)
{
	struct cgroup *cgrp = of->kn->parent->priv;
	struct cftype *cft = of_cft(of);

	/*
	 * This is open and unprotected implementation of cgroup_css().
	 * seq_css() is only called from a kernfs file operation which has
	 * an active reference on the file.  Because all the subsystem
	 * files are drained before a css is disassociated with a cgroup,
	 * the matching css from the cgroup's subsys table is guaranteed to
	 * be and stay valid until the enclosing operation is complete.
	 */
	if (CGROUP_HAS_SUBSYS_CONFIG && cft->ss)
		return rcu_dereference_raw(cgrp->subsys[cft->ss->id]);
	else
		return &cgrp->self;
}
EXPORT_SYMBOL_GPL(of_css);

/**
 * for_each_css - iterate all css's of a cgroup
 * @css: the iteration cursor
 * @ssid: the index of the subsystem, CGROUP_SUBSYS_COUNT after reaching the end
 * @cgrp: the target cgroup to iterate css's of
 *
 * Should be called under cgroup_[tree_]mutex.
 */
#define for_each_css(css, ssid, cgrp)					\
	for ((ssid) = 0; (ssid) < CGROUP_SUBSYS_COUNT; (ssid)++)	\
		if (!((css) = rcu_dereference_check(			\
				(cgrp)->subsys[(ssid)],			\
				lockdep_is_held(&cgroup_mutex)))) { }	\
		else

/**
 * for_each_e_css - iterate all effective css's of a cgroup
 * @css: the iteration cursor
 * @ssid: the index of the subsystem, CGROUP_SUBSYS_COUNT after reaching the end
 * @cgrp: the target cgroup to iterate css's of
 *
 * Should be called under cgroup_[tree_]mutex.
 */
#define for_each_e_css(css, ssid, cgrp)					    \
	for ((ssid) = 0; (ssid) < CGROUP_SUBSYS_COUNT; (ssid)++)	    \
		if (!((css) = cgroup_e_css_by_mask(cgrp,		    \
						   cgroup_subsys[(ssid)]))) \
			;						    \
		else

/**
 * do_each_subsys_mask - filter for_each_subsys with a bitmask
 * @ss: the iteration cursor
 * @ssid: the index of @ss, CGROUP_SUBSYS_COUNT after reaching the end
 * @ss_mask: the bitmask
 *
 * The block will only run for cases where the ssid-th bit (1 << ssid) of
 * @ss_mask is set.
 */
#define do_each_subsys_mask(ss, ssid, ss_mask) do {			\
	unsigned long __ss_mask = (ss_mask);				\
	if (!CGROUP_HAS_SUBSYS_CONFIG) {				\
		(ssid) = 0;						\
		break;							\
	}								\
	for_each_set_bit(ssid, &__ss_mask, CGROUP_SUBSYS_COUNT) {	\
		(ss) = cgroup_subsys[ssid];				\
		{

#define while_each_subsys_mask()					\
		}							\
	}								\
} while (false)

/* iterate over child cgrps, lock should be held throughout iteration */
#define cgroup_for_each_live_child(child, cgrp)				\
	list_for_each_entry((child), &(cgrp)->self.children, self.sibling) \
		if (({ lockdep_assert_held(&cgroup_mutex);		\
		       cgroup_is_dead(child); }))			\
			;						\
		else

/* walk live descendants in pre order */
#define cgroup_for_each_live_descendant_pre(dsct, d_css, cgrp)		\
	css_for_each_descendant_pre((d_css), cgroup_css((cgrp), NULL))	\
		if (({ lockdep_assert_held(&cgroup_mutex);		\
		       (dsct) = (d_css)->cgroup;			\
		       cgroup_is_dead(dsct); }))			\
			;						\
		else

/* walk live descendants in postorder */
#define cgroup_for_each_live_descendant_post(dsct, d_css, cgrp)		\
	css_for_each_descendant_post((d_css), cgroup_css((cgrp), NULL))	\
		if (({ lockdep_assert_held(&cgroup_mutex);		\
		       (dsct) = (d_css)->cgroup;			\
		       cgroup_is_dead(dsct); }))			\
			;						\
		else

/*
 * The default css_set - used by init and its children prior to any
 * hierarchies being mounted. It contains a pointer to the root state
 * for each subsystem. Also used to anchor the list of css_sets. Not
 * reference-counted, to improve performance when child cgroups
 * haven't been created.
 */
struct css_set init_css_set = {
	.refcount		= REFCOUNT_INIT(1),
	.dom_cset		= &init_css_set,
	.tasks			= LIST_HEAD_INIT(init_css_set.tasks),
	.mg_tasks		= LIST_HEAD_INIT(init_css_set.mg_tasks),
	.dying_tasks		= LIST_HEAD_INIT(init_css_set.dying_tasks),
	.task_iters		= LIST_HEAD_INIT(init_css_set.task_iters),
	.threaded_csets		= LIST_HEAD_INIT(init_css_set.threaded_csets),
	.cgrp_links		= LIST_HEAD_INIT(init_css_set.cgrp_links),
	.mg_src_preload_node	= LIST_HEAD_INIT(init_css_set.mg_src_preload_node),
	.mg_dst_preload_node	= LIST_HEAD_INIT(init_css_set.mg_dst_preload_node),
	.mg_node		= LIST_HEAD_INIT(init_css_set.mg_node),

	/*
	 * The following field is re-initialized when this cset gets linked
	 * in cgroup_init().  However, let's initialize the field
	 * statically too so that the default cgroup can be accessed safely
	 * early during boot.
	 */
	.dfl_cgrp		= &cgrp_dfl_root.cgrp,
};

static int css_set_count	= 1;	/* 1 for init_css_set */

static bool css_set_threaded(struct css_set *cset)
{
	return cset->dom_cset != cset;
}

/**
 * css_set_populated - does a css_set contain any tasks?
 * @cset: target css_set
 *
 * css_set_populated() should be the same as !!cset->nr_tasks at steady
 * state. However, css_set_populated() can be called while a task is being
 * added to or removed from the linked list before the nr_tasks is
 * properly updated. Hence, we can't just look at ->nr_tasks here.
 */
static bool css_set_populated(struct css_set *cset)
{
	lockdep_assert_held(&css_set_lock);

	return !list_empty(&cset->tasks) || !list_empty(&cset->mg_tasks);
}

/**
 * cgroup_update_populated - update the populated count of a cgroup
 * @cgrp: the target cgroup
 * @populated: inc or dec populated count
 *
 * One of the css_sets associated with @cgrp is either getting its first
 * task or losing the last.  Update @cgrp->nr_populated_* accordingly.  The
 * count is propagated towards root so that a given cgroup's
 * nr_populated_children is zero iff none of its descendants contain any
 * tasks.
 *
 * @cgrp's interface file "cgroup.populated" is zero if both
 * @cgrp->nr_populated_csets and @cgrp->nr_populated_children are zero and
 * 1 otherwise.  When the sum changes from or to zero, userland is notified
 * that the content of the interface file has changed.  This can be used to
 * detect when @cgrp and its descendants become populated or empty.
 */
static void cgroup_update_populated(struct cgroup *cgrp, bool populated)
{
	struct cgroup *child = NULL;
	int adj = populated ? 1 : -1;

	lockdep_assert_held(&css_set_lock);

	do {
		bool was_populated = cgroup_is_populated(cgrp);

		if (!child) {
			cgrp->nr_populated_csets += adj;
		} else {
			if (cgroup_is_threaded(child))
				cgrp->nr_populated_threaded_children += adj;
			else
				cgrp->nr_populated_domain_children += adj;
		}

		if (was_populated == cgroup_is_populated(cgrp))
			break;

		cgroup1_check_for_release(cgrp);
		TRACE_CGROUP_PATH(notify_populated, cgrp,
				  cgroup_is_populated(cgrp));
		cgroup_file_notify(&cgrp->events_file);

		child = cgrp;
		cgrp = cgroup_parent(cgrp);
	} while (cgrp);
}

/**
 * css_set_update_populated - update populated state of a css_set
 * @cset: target css_set
 * @populated: whether @cset is populated or depopulated
 *
 * @cset is either getting the first task or losing the last.  Update the
 * populated counters of all associated cgroups accordingly.
 */
static void css_set_update_populated(struct css_set *cset, bool populated)
{
	struct cgrp_cset_link *link;

	lockdep_assert_held(&css_set_lock);

	list_for_each_entry(link, &cset->cgrp_links, cgrp_link)
		cgroup_update_populated(link->cgrp, populated);
}

/*
 * @task is leaving, advance task iterators which are pointing to it so
 * that they can resume at the next position.  Advancing an iterator might
 * remove it from the list, use safe walk.  See css_task_iter_skip() for
 * details.
 */
static void css_set_skip_task_iters(struct css_set *cset,
				    struct task_struct *task)
{
	struct css_task_iter *it, *pos;

	list_for_each_entry_safe(it, pos, &cset->task_iters, iters_node)
		css_task_iter_skip(it, task);
}

/**
 * css_set_move_task - move a task from one css_set to another
 * @task: task being moved
 * @from_cset: css_set @task currently belongs to (may be NULL)
 * @to_cset: new css_set @task is being moved to (may be NULL)
 * @use_mg_tasks: move to @to_cset->mg_tasks instead of ->tasks
 *
 * Move @task from @from_cset to @to_cset.  If @task didn't belong to any
 * css_set, @from_cset can be NULL.  If @task is being disassociated
 * instead of moved, @to_cset can be NULL.
 *
 * This function automatically handles populated counter updates and
 * css_task_iter adjustments but the caller is responsible for managing
 * @from_cset and @to_cset's reference counts.
 */
static void css_set_move_task(struct task_struct *task,
			      struct css_set *from_cset, struct css_set *to_cset,
			      bool use_mg_tasks)
{
	lockdep_assert_held(&css_set_lock);

	if (to_cset && !css_set_populated(to_cset))
		css_set_update_populated(to_cset, true);

	if (from_cset) {
		WARN_ON_ONCE(list_empty(&task->cg_list));

		css_set_skip_task_iters(from_cset, task);
		list_del_init(&task->cg_list);
		if (!css_set_populated(from_cset))
			css_set_update_populated(from_cset, false);
	} else {
		WARN_ON_ONCE(!list_empty(&task->cg_list));
	}

	if (to_cset) {
		/*
		 * We are synchronized through cgroup_threadgroup_rwsem
		 * against PF_EXITING setting such that we can't race
		 * against cgroup_exit()/cgroup_free() dropping the css_set.
		 */
		WARN_ON_ONCE(task->flags & PF_EXITING);

		cgroup_move_task(task, to_cset);
		list_add_tail(&task->cg_list, use_mg_tasks ? &to_cset->mg_tasks :
							     &to_cset->tasks);
	}
}

/*
 * hash table for cgroup groups. This improves the performance to find
 * an existing css_set. This hash doesn't (currently) take into
 * account cgroups in empty hierarchies.
 */
#define CSS_SET_HASH_BITS	7
static DEFINE_HASHTABLE(css_set_table, CSS_SET_HASH_BITS);

static unsigned long css_set_hash(struct cgroup_subsys_state *css[])
{
	unsigned long key = 0UL;
	struct cgroup_subsys *ss;
	int i;

	for_each_subsys(ss, i)
		key += (unsigned long)css[i];
	key = (key >> 16) ^ key;

	return key;
}

void put_css_set_locked(struct css_set *cset)
{
	struct cgrp_cset_link *link, *tmp_link;
	struct cgroup_subsys *ss;
	int ssid;

	lockdep_assert_held(&css_set_lock);

	if (!refcount_dec_and_test(&cset->refcount))
		return;

	WARN_ON_ONCE(!list_empty(&cset->threaded_csets));

	/* This css_set is dead. Unlink it and release cgroup and css refs */
	for_each_subsys(ss, ssid) {
		list_del(&cset->e_cset_node[ssid]);
		css_put(cset->subsys[ssid]);
	}
	hash_del(&cset->hlist);
	css_set_count--;

	list_for_each_entry_safe(link, tmp_link, &cset->cgrp_links, cgrp_link) {
		list_del(&link->cset_link);
		list_del(&link->cgrp_link);
		if (cgroup_parent(link->cgrp))
			cgroup_put(link->cgrp);
		kfree(link);
	}

	if (css_set_threaded(cset)) {
		list_del(&cset->threaded_csets_node);
		put_css_set_locked(cset->dom_cset);
	}

	kfree_rcu(cset, rcu_head);
}

/**
 * compare_css_sets - helper function for find_existing_css_set().
 * @cset: candidate css_set being tested
 * @old_cset: existing css_set for a task
 * @new_cgrp: cgroup that's being entered by the task
 * @template: desired set of css pointers in css_set (pre-calculated)
 *
 * Returns true if "cset" matches "old_cset" except for the hierarchy
 * which "new_cgrp" belongs to, for which it should match "new_cgrp".
 */
static bool compare_css_sets(struct css_set *cset,
			     struct css_set *old_cset,
			     struct cgroup *new_cgrp,
			     struct cgroup_subsys_state *template[])
{
	struct cgroup *new_dfl_cgrp;
	struct list_head *l1, *l2;

	/*
	 * On the default hierarchy, there can be csets which are
	 * associated with the same set of cgroups but different csses.
	 * Let's first ensure that csses match.
	 */
	if (memcmp(template, cset->subsys, sizeof(cset->subsys)))
		return false;


	/* @cset's domain should match the default cgroup's */
	if (cgroup_on_dfl(new_cgrp))
		new_dfl_cgrp = new_cgrp;
	else
		new_dfl_cgrp = old_cset->dfl_cgrp;

	if (new_dfl_cgrp->dom_cgrp != cset->dom_cset->dfl_cgrp)
		return false;

	/*
	 * Compare cgroup pointers in order to distinguish between
	 * different cgroups in hierarchies.  As different cgroups may
	 * share the same effective css, this comparison is always
	 * necessary.
	 */
	l1 = &cset->cgrp_links;
	l2 = &old_cset->cgrp_links;
	while (1) {
		struct cgrp_cset_link *link1, *link2;
		struct cgroup *cgrp1, *cgrp2;

		l1 = l1->next;
		l2 = l2->next;
		/* See if we reached the end - both lists are equal length. */
		if (l1 == &cset->cgrp_links) {
			BUG_ON(l2 != &old_cset->cgrp_links);
			break;
		} else {
			BUG_ON(l2 == &old_cset->cgrp_links);
		}
		/* Locate the cgroups associated with these links. */
		link1 = list_entry(l1, struct cgrp_cset_link, cgrp_link);
		link2 = list_entry(l2, struct cgrp_cset_link, cgrp_link);
		cgrp1 = link1->cgrp;
		cgrp2 = link2->cgrp;
		/* Hierarchies should be linked in the same order. */
		BUG_ON(cgrp1->root != cgrp2->root);

		/*
		 * If this hierarchy is the hierarchy of the cgroup
		 * that's changing, then we need to check that this
		 * css_set points to the new cgroup; if it's any other
		 * hierarchy, then this css_set should point to the
		 * same cgroup as the old css_set.
		 */
		if (cgrp1->root == new_cgrp->root) {
			if (cgrp1 != new_cgrp)
				return false;
		} else {
			if (cgrp1 != cgrp2)
				return false;
		}
	}
	return true;
}

/**
 * find_existing_css_set - init css array and find the matching css_set
 * @old_cset: the css_set that we're using before the cgroup transition
 * @cgrp: the cgroup that we're moving into
 * @template: out param for the new set of csses, should be clear on entry
 */
static struct css_set *find_existing_css_set(struct css_set *old_cset,
					struct cgroup *cgrp,
					struct cgroup_subsys_state *template[])
{
	struct cgroup_root *root = cgrp->root;
	struct cgroup_subsys *ss;
	struct css_set *cset;
	unsigned long key;
	int i;

	/*
	 * Build the set of subsystem state objects that we want to see in the
	 * new css_set. While subsystems can change globally, the entries here
	 * won't change, so no need for locking.
	 */
	for_each_subsys(ss, i) {
		if (root->subsys_mask & (1UL << i)) {
			/*
			 * @ss is in this hierarchy, so we want the
			 * effective css from @cgrp.
			 */
			template[i] = cgroup_e_css_by_mask(cgrp, ss);
		} else {
			/*
			 * @ss is not in this hierarchy, so we don't want
			 * to change the css.
			 */
			template[i] = old_cset->subsys[i];
		}
	}

	key = css_set_hash(template);
	hash_for_each_possible(css_set_table, cset, hlist, key) {
		if (!compare_css_sets(cset, old_cset, cgrp, template))
			continue;

		/* This css_set matches what we need */
		return cset;
	}

	/* No existing cgroup group matched */
	return NULL;
}

static void free_cgrp_cset_links(struct list_head *links_to_free)
{
	struct cgrp_cset_link *link, *tmp_link;

	list_for_each_entry_safe(link, tmp_link, links_to_free, cset_link) {
		list_del(&link->cset_link);
		kfree(link);
	}
}

/**
 * allocate_cgrp_cset_links - allocate cgrp_cset_links
 * @count: the number of links to allocate
 * @tmp_links: list_head the allocated links are put on
 *
 * Allocate @count cgrp_cset_link structures and chain them on @tmp_links
 * through ->cset_link.  Returns 0 on success or -errno.
 */
static int allocate_cgrp_cset_links(int count, struct list_head *tmp_links)
{
	struct cgrp_cset_link *link;
	int i;

	INIT_LIST_HEAD(tmp_links);

	for (i = 0; i < count; i++) {
		link = kzalloc(sizeof(*link), GFP_KERNEL);
		if (!link) {
			free_cgrp_cset_links(tmp_links);
			return -ENOMEM;
		}
		list_add(&link->cset_link, tmp_links);
	}
	return 0;
}

/**
 * link_css_set - a helper function to link a css_set to a cgroup
 * @tmp_links: cgrp_cset_link objects allocated by allocate_cgrp_cset_links()
 * @cset: the css_set to be linked
 * @cgrp: the destination cgroup
 */
static void link_css_set(struct list_head *tmp_links, struct css_set *cset,
			 struct cgroup *cgrp)
{
	struct cgrp_cset_link *link;

	BUG_ON(list_empty(tmp_links));

	if (cgroup_on_dfl(cgrp))
		cset->dfl_cgrp = cgrp;

	link = list_first_entry(tmp_links, struct cgrp_cset_link, cset_link);
	link->cset = cset;
	link->cgrp = cgrp;

	/*
	 * Always add links to the tail of the lists so that the lists are
	 * in chronological order.
	 */
	list_move_tail(&link->cset_link, &cgrp->cset_links);
	list_add_tail(&link->cgrp_link, &cset->cgrp_links);

	if (cgroup_parent(cgrp))
		cgroup_get_live(cgrp);
}

/**
 * find_css_set - return a new css_set with one cgroup updated
 * @old_cset: the baseline css_set
 * @cgrp: the cgroup to be updated
 *
 * Return a new css_set that's equivalent to @old_cset, but with @cgrp
 * substituted into the appropriate hierarchy.
 */
static struct css_set *find_css_set(struct css_set *old_cset,
				    struct cgroup *cgrp)
{
	struct cgroup_subsys_state *template[CGROUP_SUBSYS_COUNT] = { };
	struct css_set *cset;
	struct list_head tmp_links;
	struct cgrp_cset_link *link;
	struct cgroup_subsys *ss;
	unsigned long key;
	int ssid;

	lockdep_assert_held(&cgroup_mutex);

	/* First see if we already have a cgroup group that matches
	 * the desired set */
	spin_lock_irq(&css_set_lock);
	cset = find_existing_css_set(old_cset, cgrp, template);
	if (cset)
		get_css_set(cset);
	spin_unlock_irq(&css_set_lock);

	if (cset)
		return cset;

	cset = kzalloc(sizeof(*cset), GFP_KERNEL);
	if (!cset)
		return NULL;

	/* Allocate all the cgrp_cset_link objects that we'll need */
	if (allocate_cgrp_cset_links(cgroup_root_count, &tmp_links) < 0) {
		kfree(cset);
		return NULL;
	}

	refcount_set(&cset->refcount, 1);
	cset->dom_cset = cset;
	INIT_LIST_HEAD(&cset->tasks);
	INIT_LIST_HEAD(&cset->mg_tasks);
	INIT_LIST_HEAD(&cset->dying_tasks);
	INIT_LIST_HEAD(&cset->task_iters);
	INIT_LIST_HEAD(&cset->threaded_csets);
	INIT_HLIST_NODE(&cset->hlist);
	INIT_LIST_HEAD(&cset->cgrp_links);
	INIT_LIST_HEAD(&cset->mg_src_preload_node);
	INIT_LIST_HEAD(&cset->mg_dst_preload_node);
	INIT_LIST_HEAD(&cset->mg_node);

	/* Copy the set of subsystem state objects generated in
	 * find_existing_css_set() */
	memcpy(cset->subsys, template, sizeof(cset->subsys));

	spin_lock_irq(&css_set_lock);
	/* Add reference counts and links from the new css_set. */
	list_for_each_entry(link, &old_cset->cgrp_links, cgrp_link) {
		struct cgroup *c = link->cgrp;

		if (c->root == cgrp->root)
			c = cgrp;
		link_css_set(&tmp_links, cset, c);
	}

	BUG_ON(!list_empty(&tmp_links));

	css_set_count++;

	/* Add @cset to the hash table */
	key = css_set_hash(cset->subsys);
	hash_add(css_set_table, &cset->hlist, key);

	for_each_subsys(ss, ssid) {
		struct cgroup_subsys_state *css = cset->subsys[ssid];

		list_add_tail(&cset->e_cset_node[ssid],
			      &css->cgroup->e_csets[ssid]);
		css_get(css);
	}

	spin_unlock_irq(&css_set_lock);

	/*
	 * If @cset should be threaded, look up the matching dom_cset and
	 * link them up.  We first fully initialize @cset then look for the
	 * dom_cset.  It's simpler this way and safe as @cset is guaranteed
	 * to stay empty until we return.
	 */
	if (cgroup_is_threaded(cset->dfl_cgrp)) {
		struct css_set *dcset;

		dcset = find_css_set(cset, cset->dfl_cgrp->dom_cgrp);
		if (!dcset) {
			put_css_set(cset);
			return NULL;
		}

		spin_lock_irq(&css_set_lock);
		cset->dom_cset = dcset;
		list_add_tail(&cset->threaded_csets_node,
			      &dcset->threaded_csets);
		spin_unlock_irq(&css_set_lock);
	}

	return cset;
}

struct cgroup_root *cgroup_root_from_kf(struct kernfs_root *kf_root)
{
	struct cgroup *root_cgrp = kernfs_root_to_node(kf_root)->priv;

	return root_cgrp->root;
}

void cgroup_favor_dynmods(struct cgroup_root *root, bool favor)
{
	bool favoring = root->flags & CGRP_ROOT_FAVOR_DYNMODS;

	/* see the comment above CGRP_ROOT_FAVOR_DYNMODS definition */
	if (favor && !favoring) {
		rcu_sync_enter(&cgroup_threadgroup_rwsem.rss);
		root->flags |= CGRP_ROOT_FAVOR_DYNMODS;
	} else if (!favor && favoring) {
		rcu_sync_exit(&cgroup_threadgroup_rwsem.rss);
		root->flags &= ~CGRP_ROOT_FAVOR_DYNMODS;
	}
}

static int cgroup_init_root_id(struct cgroup_root *root)
{
	int id;

	lockdep_assert_held(&cgroup_mutex);

	id = idr_alloc_cyclic(&cgroup_hierarchy_idr, root, 0, 0, GFP_KERNEL);
	if (id < 0)
		return id;

	root->hierarchy_id = id;
	return 0;
}

static void cgroup_exit_root_id(struct cgroup_root *root)
{
	lockdep_assert_held(&cgroup_mutex);

	idr_remove(&cgroup_hierarchy_idr, root->hierarchy_id);
}

void cgroup_free_root(struct cgroup_root *root)
{
	kfree(root);
}

static void cgroup_destroy_root(struct cgroup_root *root)
{
	struct cgroup *cgrp = &root->cgrp;
	struct cgrp_cset_link *link, *tmp_link;

	trace_cgroup_destroy_root(root);

	cgroup_lock_and_drain_offline(&cgrp_dfl_root.cgrp);

	BUG_ON(atomic_read(&root->nr_cgrps));
	BUG_ON(!list_empty(&cgrp->self.children));

	/* Rebind all subsystems back to the default hierarchy */
	WARN_ON(rebind_subsystems(&cgrp_dfl_root, root->subsys_mask));

	/*
	 * Release all the links from cset_links to this hierarchy's
	 * root cgroup
	 */
	spin_lock_irq(&css_set_lock);

	list_for_each_entry_safe(link, tmp_link, &cgrp->cset_links, cset_link) {
		list_del(&link->cset_link);
		list_del(&link->cgrp_link);
		kfree(link);
	}

	spin_unlock_irq(&css_set_lock);

	if (!list_empty(&root->root_list)) {
		list_del(&root->root_list);
		cgroup_root_count--;
	}

	cgroup_favor_dynmods(root, false);
	cgroup_exit_root_id(root);

	mutex_unlock(&cgroup_mutex);

	cgroup_rstat_exit(cgrp);
	kernfs_destroy_root(root->kf_root);
	cgroup_free_root(root);
}

static inline struct cgroup *__cset_cgroup_from_root(struct css_set *cset,
					    struct cgroup_root *root)
{
	struct cgroup *res_cgroup = NULL;

	if (cset == &init_css_set) {
		res_cgroup = &root->cgrp;
	} else if (root == &cgrp_dfl_root) {
		res_cgroup = cset->dfl_cgrp;
	} else {
		struct cgrp_cset_link *link;

		list_for_each_entry(link, &cset->cgrp_links, cgrp_link) {
			struct cgroup *c = link->cgrp;

			if (c->root == root) {
				res_cgroup = c;
				break;
			}
		}
	}

	return res_cgroup;
}

/*
 * look up cgroup associated with current task's cgroup namespace on the
 * specified hierarchy
 */
static struct cgroup *
current_cgns_cgroup_from_root(struct cgroup_root *root)
{
	struct cgroup *res = NULL;
	struct css_set *cset;

	lockdep_assert_held(&css_set_lock);

	rcu_read_lock();

	cset = current->nsproxy->cgroup_ns->root_cset;
	res = __cset_cgroup_from_root(cset, root);

	rcu_read_unlock();

	BUG_ON(!res);
	return res;
}

/* look up cgroup associated with given css_set on the specified hierarchy */
static struct cgroup *cset_cgroup_from_root(struct css_set *cset,
					    struct cgroup_root *root)
{
	struct cgroup *res = NULL;

	lockdep_assert_held(&cgroup_mutex);
	lockdep_assert_held(&css_set_lock);

	res = __cset_cgroup_from_root(cset, root);

	BUG_ON(!res);
	return res;
}

/*
 * Return the cgroup for "task" from the given hierarchy. Must be
 * called with cgroup_mutex and css_set_lock held.
 */
struct cgroup *task_cgroup_from_root(struct task_struct *task,
				     struct cgroup_root *root)
{
	/*
	 * No need to lock the task - since we hold css_set_lock the
	 * task can't change groups.
	 */
	return cset_cgroup_from_root(task_css_set(task), root);
}

/*
 * A task must hold cgroup_mutex to modify cgroups.
 *
 * Any task can increment and decrement the count field without lock.
 * So in general, code holding cgroup_mutex can't rely on the count
 * field not changing.  However, if the count goes to zero, then only
 * cgroup_attach_task() can increment it again.  Because a count of zero
 * means that no tasks are currently attached, therefore there is no
 * way a task attached to that cgroup can fork (the other way to
 * increment the count).  So code holding cgroup_mutex can safely
 * assume that if the count is zero, it will stay zero. Similarly, if
 * a task holds cgroup_mutex on a cgroup with zero count, it
 * knows that the cgroup won't be removed, as cgroup_rmdir()
 * needs that mutex.
 *
 * A cgroup can only be deleted if both its 'count' of using tasks
 * is zero, and its list of 'children' cgroups is empty.  Since all
 * tasks in the system use _some_ cgroup, and since there is always at
 * least one task in the system (init, pid == 1), therefore, root cgroup
 * always has either children cgroups and/or using tasks.  So we don't
 * need a special hack to ensure that root cgroup cannot be deleted.
 *
 * P.S.  One more locking exception.  RCU is used to guard the
 * update of a tasks cgroup pointer by cgroup_attach_task()
 */

static struct kernfs_syscall_ops cgroup_kf_syscall_ops;

static char *cgroup_file_name(struct cgroup *cgrp, const struct cftype *cft,
			      char *buf)
{
	struct cgroup_subsys *ss = cft->ss;

	if (cft->ss && !(cft->flags & CFTYPE_NO_PREFIX) &&
	    !(cgrp->root->flags & CGRP_ROOT_NOPREFIX)) {
		const char *dbg = (cft->flags & CFTYPE_DEBUG) ? ".__DEBUG__." : "";

		snprintf(buf, CGROUP_FILE_NAME_MAX, "%s%s.%s",
			 dbg, cgroup_on_dfl(cgrp) ? ss->name : ss->legacy_name,
			 cft->name);
	} else {
		strscpy(buf, cft->name, CGROUP_FILE_NAME_MAX);
	}
	return buf;
}

/**
 * cgroup_file_mode - deduce file mode of a control file
 * @cft: the control file in question
 *
 * S_IRUGO for read, S_IWUSR for write.
 */
static umode_t cgroup_file_mode(const struct cftype *cft)
{
	umode_t mode = 0;

	if (cft->read_u64 || cft->read_s64 || cft->seq_show)
		mode |= S_IRUGO;

	if (cft->write_u64 || cft->write_s64 || cft->write) {
		if (cft->flags & CFTYPE_WORLD_WRITABLE)
			mode |= S_IWUGO;
		else
			mode |= S_IWUSR;
	}

	return mode;
}

/**
 * cgroup_calc_subtree_ss_mask - calculate subtree_ss_mask
 * @subtree_control: the new subtree_control mask to consider
 * @this_ss_mask: available subsystems
 *
 * On the default hierarchy, a subsystem may request other subsystems to be
 * enabled together through its ->depends_on mask.  In such cases, more
 * subsystems than specified in "cgroup.subtree_control" may be enabled.
 *
 * This function calculates which subsystems need to be enabled if
 * @subtree_control is to be applied while restricted to @this_ss_mask.
 */
static u16 cgroup_calc_subtree_ss_mask(u16 subtree_control, u16 this_ss_mask)
{
	u16 cur_ss_mask = subtree_control;
	struct cgroup_subsys *ss;
	int ssid;

	lockdep_assert_held(&cgroup_mutex);

	cur_ss_mask |= cgrp_dfl_implicit_ss_mask;

	while (true) {
		u16 new_ss_mask = cur_ss_mask;

		do_each_subsys_mask(ss, ssid, cur_ss_mask) {
			new_ss_mask |= ss->depends_on;
		} while_each_subsys_mask();

		/*
		 * Mask out subsystems which aren't available.  This can
		 * happen only if some depended-upon subsystems were bound
		 * to non-default hierarchies.
		 */
		new_ss_mask &= this_ss_mask;

		if (new_ss_mask == cur_ss_mask)
			break;
		cur_ss_mask = new_ss_mask;
	}

	return cur_ss_mask;
}

/**
 * cgroup_kn_unlock - unlocking helper for cgroup kernfs methods
 * @kn: the kernfs_node being serviced
 *
 * This helper undoes cgroup_kn_lock_live() and should be invoked before
 * the method finishes if locking succeeded.  Note that once this function
 * returns the cgroup returned by cgroup_kn_lock_live() may become
 * inaccessible any time.  If the caller intends to continue to access the
 * cgroup, it should pin it before invoking this function.
 */
void cgroup_kn_unlock(struct kernfs_node *kn)
{
	struct cgroup *cgrp;

	if (kernfs_type(kn) == KERNFS_DIR)
		cgrp = kn->priv;
	else
		cgrp = kn->parent->priv;

	mutex_unlock(&cgroup_mutex);

	kernfs_unbreak_active_protection(kn);
	cgroup_put(cgrp);
}

/**
 * cgroup_kn_lock_live - locking helper for cgroup kernfs methods
 * @kn: the kernfs_node being serviced
 * @drain_offline: perform offline draining on the cgroup
 *
 * This helper is to be used by a cgroup kernfs method currently servicing
 * @kn.  It breaks the active protection, performs cgroup locking and
 * verifies that the associated cgroup is alive.  Returns the cgroup if
 * alive; otherwise, %NULL.  A successful return should be undone by a
 * matching cgroup_kn_unlock() invocation.  If @drain_offline is %true, the
 * cgroup is drained of offlining csses before return.
 *
 * Any cgroup kernfs method implementation which requires locking the
 * associated cgroup should use this helper.  It avoids nesting cgroup
 * locking under kernfs active protection and allows all kernfs operations
 * including self-removal.
 */
struct cgroup *cgroup_kn_lock_live(struct kernfs_node *kn, bool drain_offline)
{
	struct cgroup *cgrp;

	if (kernfs_type(kn) == KERNFS_DIR)
		cgrp = kn->priv;
	else
		cgrp = kn->parent->priv;

	/*
	 * We're gonna grab cgroup_mutex which nests outside kernfs
	 * active_ref.  cgroup liveliness check alone provides enough
	 * protection against removal.  Ensure @cgrp stays accessible and
	 * break the active_ref protection.
	 */
	if (!cgroup_tryget(cgrp))
		return NULL;
	kernfs_break_active_protection(kn);

	if (drain_offline)
		cgroup_lock_and_drain_offline(cgrp);
	else
		mutex_lock(&cgroup_mutex);

	if (!cgroup_is_dead(cgrp))
		return cgrp;

	cgroup_kn_unlock(kn);
	return NULL;
}

static void cgroup_rm_file(struct cgroup *cgrp, const struct cftype *cft)
{
	char name[CGROUP_FILE_NAME_MAX];

	lockdep_assert_held(&cgroup_mutex);

	if (cft->file_offset) {
		struct cgroup_subsys_state *css = cgroup_css(cgrp, cft->ss);
		struct cgroup_file *cfile = (void *)css + cft->file_offset;

		spin_lock_irq(&cgroup_file_kn_lock);
		cfile->kn = NULL;
		spin_unlock_irq(&cgroup_file_kn_lock);

		del_timer_sync(&cfile->notify_timer);
	}

	kernfs_remove_by_name(cgrp->kn, cgroup_file_name(cgrp, cft, name));
}

/**
 * css_clear_dir - remove subsys files in a cgroup directory
 * @css: target css
 */
static void css_clear_dir(struct cgroup_subsys_state *css)
{
	struct cgroup *cgrp = css->cgroup;
	struct cftype *cfts;

	if (!(css->flags & CSS_VISIBLE))
		return;

	css->flags &= ~CSS_VISIBLE;

	if (!css->ss) {
		if (cgroup_on_dfl(cgrp)) {
			cgroup_addrm_files(css, cgrp,
					   cgroup_base_files, false);
			if (cgroup_psi_enabled())
				cgroup_addrm_files(css, cgrp,
						   cgroup_psi_files, false);
		} else {
			cgroup_addrm_files(css, cgrp,
					   cgroup1_base_files, false);
		}
	} else {
		list_for_each_entry(cfts, &css->ss->cfts, node)
			cgroup_addrm_files(css, cgrp, cfts, false);
	}
}

/**
 * css_populate_dir - create subsys files in a cgroup directory
 * @css: target css
 *
 * On failure, no file is added.
 */
static int css_populate_dir(struct cgroup_subsys_state *css)
{
	struct cgroup *cgrp = css->cgroup;
	struct cftype *cfts, *failed_cfts;
	int ret;

	if ((css->flags & CSS_VISIBLE) || !cgrp->kn)
		return 0;

	if (!css->ss) {
		if (cgroup_on_dfl(cgrp)) {
			ret = cgroup_addrm_files(&cgrp->self, cgrp,
						 cgroup_base_files, true);
			if (ret < 0)
				return ret;

			if (cgroup_psi_enabled()) {
				ret = cgroup_addrm_files(&cgrp->self, cgrp,
							 cgroup_psi_files, true);
				if (ret < 0)
					return ret;
			}
		} else {
			cgroup_addrm_files(css, cgrp,
					   cgroup1_base_files, true);
		}
	} else {
		list_for_each_entry(cfts, &css->ss->cfts, node) {
			ret = cgroup_addrm_files(css, cgrp, cfts, true);
			if (ret < 0) {
				failed_cfts = cfts;
				goto err;
			}
		}
	}

	css->flags |= CSS_VISIBLE;

	return 0;
err:
	list_for_each_entry(cfts, &css->ss->cfts, node) {
		if (cfts == failed_cfts)
			break;
		cgroup_addrm_files(css, cgrp, cfts, false);
	}
	return ret;
}

int rebind_subsystems(struct cgroup_root *dst_root, u16 ss_mask)
{
	struct cgroup *dcgrp = &dst_root->cgrp;
	struct cgroup_subsys *ss;
	int ssid, i, ret;
	u16 dfl_disable_ss_mask = 0;

	lockdep_assert_held(&cgroup_mutex);

	do_each_subsys_mask(ss, ssid, ss_mask) {
		/*
		 * If @ss has non-root csses attached to it, can't move.
		 * If @ss is an implicit controller, it is exempt from this
		 * rule and can be stolen.
		 */
		if (css_next_child(NULL, cgroup_css(&ss->root->cgrp, ss)) &&
		    !ss->implicit_on_dfl)
			return -EBUSY;

		/* can't move between two non-dummy roots either */
		if (ss->root != &cgrp_dfl_root && dst_root != &cgrp_dfl_root)
			return -EBUSY;

		/*
		 * Collect ssid's that need to be disabled from default
		 * hierarchy.
		 */
		if (ss->root == &cgrp_dfl_root)
			dfl_disable_ss_mask |= 1 << ssid;

	} while_each_subsys_mask();

	if (dfl_disable_ss_mask) {
		struct cgroup *scgrp = &cgrp_dfl_root.cgrp;

		/*
		 * Controllers from default hierarchy that need to be rebound
		 * are all disabled together in one go.
		 */
		cgrp_dfl_root.subsys_mask &= ~dfl_disable_ss_mask;
		WARN_ON(cgroup_apply_control(scgrp));
		cgroup_finalize_control(scgrp, 0);
	}

	do_each_subsys_mask(ss, ssid, ss_mask) {
		struct cgroup_root *src_root = ss->root;
		struct cgroup *scgrp = &src_root->cgrp;
		struct cgroup_subsys_state *css = cgroup_css(scgrp, ss);
		struct css_set *cset;

		WARN_ON(!css || cgroup_css(dcgrp, ss));

		if (src_root != &cgrp_dfl_root) {
			/* disable from the source */
			src_root->subsys_mask &= ~(1 << ssid);
			WARN_ON(cgroup_apply_control(scgrp));
			cgroup_finalize_control(scgrp, 0);
		}

		/* rebind */
		RCU_INIT_POINTER(scgrp->subsys[ssid], NULL);
		rcu_assign_pointer(dcgrp->subsys[ssid], css);
		ss->root = dst_root;
		css->cgroup = dcgrp;

		spin_lock_irq(&css_set_lock);
		hash_for_each(css_set_table, i, cset, hlist)
			list_move_tail(&cset->e_cset_node[ss->id],
				       &dcgrp->e_csets[ss->id]);
		spin_unlock_irq(&css_set_lock);

		if (ss->css_rstat_flush) {
			list_del_rcu(&css->rstat_css_node);
			synchronize_rcu();
			list_add_rcu(&css->rstat_css_node,
				     &dcgrp->rstat_css_list);
		}

		/* default hierarchy doesn't enable controllers by default */
		dst_root->subsys_mask |= 1 << ssid;
		if (dst_root == &cgrp_dfl_root) {
			static_branch_enable(cgroup_subsys_on_dfl_key[ssid]);
		} else {
			dcgrp->subtree_control |= 1 << ssid;
			static_branch_disable(cgroup_subsys_on_dfl_key[ssid]);
		}

		ret = cgroup_apply_control(dcgrp);
		if (ret)
			pr_warn("partial failure to rebind %s controller (err=%d)\n",
				ss->name, ret);

		if (ss->bind)
			ss->bind(css);
	} while_each_subsys_mask();

	kernfs_activate(dcgrp->kn);
	return 0;
}

int cgroup_show_path(struct seq_file *sf, struct kernfs_node *kf_node,
		     struct kernfs_root *kf_root)
{
	int len = 0;
	char *buf = NULL;
	struct cgroup_root *kf_cgroot = cgroup_root_from_kf(kf_root);
	struct cgroup *ns_cgroup;

	buf = kmalloc(PATH_MAX, GFP_KERNEL);
	if (!buf)
		return -ENOMEM;

	spin_lock_irq(&css_set_lock);
	ns_cgroup = current_cgns_cgroup_from_root(kf_cgroot);
	len = kernfs_path_from_node(kf_node, ns_cgroup->kn, buf, PATH_MAX);
	spin_unlock_irq(&css_set_lock);

	if (len >= PATH_MAX)
		len = -ERANGE;
	else if (len > 0) {
		seq_escape(sf, buf, " \t\n\\");
		len = 0;
	}
	kfree(buf);
	return len;
}

enum cgroup2_param {
	Opt_nsdelegate,
	Opt_favordynmods,
	Opt_memory_localevents,
	Opt_memory_recursiveprot,
	nr__cgroup2_params
};

static const struct fs_parameter_spec cgroup2_fs_parameters[] = {
	fsparam_flag("nsdelegate",		Opt_nsdelegate),
	fsparam_flag("favordynmods",		Opt_favordynmods),
	fsparam_flag("memory_localevents",	Opt_memory_localevents),
	fsparam_flag("memory_recursiveprot",	Opt_memory_recursiveprot),
	{}
};

static int cgroup2_parse_param(struct fs_context *fc, struct fs_parameter *param)
{
	struct cgroup_fs_context *ctx = cgroup_fc2context(fc);
	struct fs_parse_result result;
	int opt;

	opt = fs_parse(fc, cgroup2_fs_parameters, param, &result);
	if (opt < 0)
		return opt;

	switch (opt) {
	case Opt_nsdelegate:
		ctx->flags |= CGRP_ROOT_NS_DELEGATE;
		return 0;
	case Opt_favordynmods:
		ctx->flags |= CGRP_ROOT_FAVOR_DYNMODS;
		return 0;
	case Opt_memory_localevents:
		ctx->flags |= CGRP_ROOT_MEMORY_LOCAL_EVENTS;
		return 0;
	case Opt_memory_recursiveprot:
		ctx->flags |= CGRP_ROOT_MEMORY_RECURSIVE_PROT;
		return 0;
	}
	return -EINVAL;
}

static void apply_cgroup_root_flags(unsigned int root_flags)
{
	if (current->nsproxy->cgroup_ns == &init_cgroup_ns) {
		if (root_flags & CGRP_ROOT_NS_DELEGATE)
			cgrp_dfl_root.flags |= CGRP_ROOT_NS_DELEGATE;
		else
			cgrp_dfl_root.flags &= ~CGRP_ROOT_NS_DELEGATE;

		cgroup_favor_dynmods(&cgrp_dfl_root,
				     root_flags & CGRP_ROOT_FAVOR_DYNMODS);

		if (root_flags & CGRP_ROOT_MEMORY_LOCAL_EVENTS)
			cgrp_dfl_root.flags |= CGRP_ROOT_MEMORY_LOCAL_EVENTS;
		else
			cgrp_dfl_root.flags &= ~CGRP_ROOT_MEMORY_LOCAL_EVENTS;

		if (root_flags & CGRP_ROOT_MEMORY_RECURSIVE_PROT)
			cgrp_dfl_root.flags |= CGRP_ROOT_MEMORY_RECURSIVE_PROT;
		else
			cgrp_dfl_root.flags &= ~CGRP_ROOT_MEMORY_RECURSIVE_PROT;
	}
}

static int cgroup_show_options(struct seq_file *seq, struct kernfs_root *kf_root)
{
	if (cgrp_dfl_root.flags & CGRP_ROOT_NS_DELEGATE)
		seq_puts(seq, ",nsdelegate");
	if (cgrp_dfl_root.flags & CGRP_ROOT_FAVOR_DYNMODS)
		seq_puts(seq, ",favordynmods");
	if (cgrp_dfl_root.flags & CGRP_ROOT_MEMORY_LOCAL_EVENTS)
		seq_puts(seq, ",memory_localevents");
	if (cgrp_dfl_root.flags & CGRP_ROOT_MEMORY_RECURSIVE_PROT)
		seq_puts(seq, ",memory_recursiveprot");
	return 0;
}

static int cgroup_reconfigure(struct fs_context *fc)
{
	struct cgroup_fs_context *ctx = cgroup_fc2context(fc);

	apply_cgroup_root_flags(ctx->flags);
	return 0;
}

static void init_cgroup_housekeeping(struct cgroup *cgrp)
{
	struct cgroup_subsys *ss;
	int ssid;

	INIT_LIST_HEAD(&cgrp->self.sibling);
	INIT_LIST_HEAD(&cgrp->self.children);
	INIT_LIST_HEAD(&cgrp->cset_links);
	INIT_LIST_HEAD(&cgrp->pidlists);
	mutex_init(&cgrp->pidlist_mutex);
	cgrp->self.cgroup = cgrp;
	cgrp->self.flags |= CSS_ONLINE;
	cgrp->dom_cgrp = cgrp;
	cgrp->max_descendants = INT_MAX;
	cgrp->max_depth = INT_MAX;
	INIT_LIST_HEAD(&cgrp->rstat_css_list);
	prev_cputime_init(&cgrp->prev_cputime);

	for_each_subsys(ss, ssid)
		INIT_LIST_HEAD(&cgrp->e_csets[ssid]);

	init_waitqueue_head(&cgrp->offline_waitq);
	INIT_WORK(&cgrp->release_agent_work, cgroup1_release_agent);
}

void init_cgroup_root(struct cgroup_fs_context *ctx)
{
	struct cgroup_root *root = ctx->root;
	struct cgroup *cgrp = &root->cgrp;

	INIT_LIST_HEAD(&root->root_list);
	atomic_set(&root->nr_cgrps, 1);
	cgrp->root = root;
	init_cgroup_housekeeping(cgrp);

	/* DYNMODS must be modified through cgroup_favor_dynmods() */
	root->flags = ctx->flags & ~CGRP_ROOT_FAVOR_DYNMODS;
	if (ctx->release_agent)
		strscpy(root->release_agent_path, ctx->release_agent, PATH_MAX);
	if (ctx->name)
		strscpy(root->name, ctx->name, MAX_CGROUP_ROOT_NAMELEN);
	if (ctx->cpuset_clone_children)
		set_bit(CGRP_CPUSET_CLONE_CHILDREN, &root->cgrp.flags);
}

int cgroup_setup_root(struct cgroup_root *root, u16 ss_mask)
{
	LIST_HEAD(tmp_links);
	struct cgroup *root_cgrp = &root->cgrp;
	struct kernfs_syscall_ops *kf_sops;
	struct css_set *cset;
	int i, ret;

	lockdep_assert_held(&cgroup_mutex);

	ret = percpu_ref_init(&root_cgrp->self.refcnt, css_release,
			      0, GFP_KERNEL);
	if (ret)
		goto out;

	/*
	 * We're accessing css_set_count without locking css_set_lock here,
	 * but that's OK - it can only be increased by someone holding
	 * cgroup_lock, and that's us.  Later rebinding may disable
	 * controllers on the default hierarchy and thus create new csets,
	 * which can't be more than the existing ones.  Allocate 2x.
	 */
	ret = allocate_cgrp_cset_links(2 * css_set_count, &tmp_links);
	if (ret)
		goto cancel_ref;

	ret = cgroup_init_root_id(root);
	if (ret)
		goto cancel_ref;

	kf_sops = root == &cgrp_dfl_root ?
		&cgroup_kf_syscall_ops : &cgroup1_kf_syscall_ops;

	root->kf_root = kernfs_create_root(kf_sops,
					   KERNFS_ROOT_CREATE_DEACTIVATED |
					   KERNFS_ROOT_SUPPORT_EXPORTOP |
					   KERNFS_ROOT_SUPPORT_USER_XATTR,
					   root_cgrp);
	if (IS_ERR(root->kf_root)) {
		ret = PTR_ERR(root->kf_root);
		goto exit_root_id;
	}
	root_cgrp->kn = kernfs_root_to_node(root->kf_root);
	WARN_ON_ONCE(cgroup_ino(root_cgrp) != 1);
	root_cgrp->ancestors[0] = root_cgrp;

	ret = css_populate_dir(&root_cgrp->self);
	if (ret)
		goto destroy_root;

	ret = cgroup_rstat_init(root_cgrp);
	if (ret)
		goto destroy_root;

	ret = rebind_subsystems(root, ss_mask);
	if (ret)
		goto exit_stats;

	ret = cgroup_bpf_inherit(root_cgrp);
	WARN_ON_ONCE(ret);

	trace_cgroup_setup_root(root);

	/*
	 * There must be no failure case after here, since rebinding takes
	 * care of subsystems' refcounts, which are explicitly dropped in
	 * the failure exit path.
	 */
	list_add(&root->root_list, &cgroup_roots);
	cgroup_root_count++;

	/*
	 * Link the root cgroup in this hierarchy into all the css_set
	 * objects.
	 */
	spin_lock_irq(&css_set_lock);
	hash_for_each(css_set_table, i, cset, hlist) {
		link_css_set(&tmp_links, cset, root_cgrp);
		if (css_set_populated(cset))
			cgroup_update_populated(root_cgrp, true);
	}
	spin_unlock_irq(&css_set_lock);

	BUG_ON(!list_empty(&root_cgrp->self.children));
	BUG_ON(atomic_read(&root->nr_cgrps) != 1);

	ret = 0;
	goto out;

exit_stats:
	cgroup_rstat_exit(root_cgrp);
destroy_root:
	kernfs_destroy_root(root->kf_root);
	root->kf_root = NULL;
exit_root_id:
	cgroup_exit_root_id(root);
cancel_ref:
	percpu_ref_exit(&root_cgrp->self.refcnt);
out:
	free_cgrp_cset_links(&tmp_links);
	return ret;
}

int cgroup_do_get_tree(struct fs_context *fc)
{
	struct cgroup_fs_context *ctx = cgroup_fc2context(fc);
	int ret;

	ctx->kfc.root = ctx->root->kf_root;
	if (fc->fs_type == &cgroup2_fs_type)
		ctx->kfc.magic = CGROUP2_SUPER_MAGIC;
	else
		ctx->kfc.magic = CGROUP_SUPER_MAGIC;
	ret = kernfs_get_tree(fc);

	/*
	 * In non-init cgroup namespace, instead of root cgroup's dentry,
	 * we return the dentry corresponding to the cgroupns->root_cgrp.
	 */
	if (!ret && ctx->ns != &init_cgroup_ns) {
		struct dentry *nsdentry;
		struct super_block *sb = fc->root->d_sb;
		struct cgroup *cgrp;

		mutex_lock(&cgroup_mutex);
		spin_lock_irq(&css_set_lock);

		cgrp = cset_cgroup_from_root(ctx->ns->root_cset, ctx->root);

		spin_unlock_irq(&css_set_lock);
		mutex_unlock(&cgroup_mutex);

		nsdentry = kernfs_node_dentry(cgrp->kn, sb);
		dput(fc->root);
		if (IS_ERR(nsdentry)) {
			deactivate_locked_super(sb);
			ret = PTR_ERR(nsdentry);
			nsdentry = NULL;
		}
		fc->root = nsdentry;
	}

	if (!ctx->kfc.new_sb_created)
		cgroup_put(&ctx->root->cgrp);

	return ret;
}

/*
 * Destroy a cgroup filesystem context.
 */
static void cgroup_fs_context_free(struct fs_context *fc)
{
	struct cgroup_fs_context *ctx = cgroup_fc2context(fc);

	kfree(ctx->name);
	kfree(ctx->release_agent);
	put_cgroup_ns(ctx->ns);
	kernfs_free_fs_context(fc);
	kfree(ctx);
}

static int cgroup_get_tree(struct fs_context *fc)
{
	struct cgroup_fs_context *ctx = cgroup_fc2context(fc);
	int ret;

	WRITE_ONCE(cgrp_dfl_visible, true);
	cgroup_get_live(&cgrp_dfl_root.cgrp);
	ctx->root = &cgrp_dfl_root;

	ret = cgroup_do_get_tree(fc);
	if (!ret)
		apply_cgroup_root_flags(ctx->flags);
	return ret;
}

static const struct fs_context_operations cgroup_fs_context_ops = {
	.free		= cgroup_fs_context_free,
	.parse_param	= cgroup2_parse_param,
	.get_tree	= cgroup_get_tree,
	.reconfigure	= cgroup_reconfigure,
};

static const struct fs_context_operations cgroup1_fs_context_ops = {
	.free		= cgroup_fs_context_free,
	.parse_param	= cgroup1_parse_param,
	.get_tree	= cgroup1_get_tree,
	.reconfigure	= cgroup1_reconfigure,
};

/*
 * Initialise the cgroup filesystem creation/reconfiguration context.  Notably,
 * we select the namespace we're going to use.
 */
static int cgroup_init_fs_context(struct fs_context *fc)
{
	struct cgroup_fs_context *ctx;

	ctx = kzalloc(sizeof(struct cgroup_fs_context), GFP_KERNEL);
	if (!ctx)
		return -ENOMEM;

	ctx->ns = current->nsproxy->cgroup_ns;
	get_cgroup_ns(ctx->ns);
	fc->fs_private = &ctx->kfc;
	if (fc->fs_type == &cgroup2_fs_type)
		fc->ops = &cgroup_fs_context_ops;
	else
		fc->ops = &cgroup1_fs_context_ops;
	put_user_ns(fc->user_ns);
	fc->user_ns = get_user_ns(ctx->ns->user_ns);
	fc->global = true;

#ifdef CONFIG_CGROUP_FAVOR_DYNMODS
	ctx->flags |= CGRP_ROOT_FAVOR_DYNMODS;
#endif
	return 0;
}

static void cgroup_kill_sb(struct super_block *sb)
{
	struct kernfs_root *kf_root = kernfs_root_from_sb(sb);
	struct cgroup_root *root = cgroup_root_from_kf(kf_root);

	/*
	 * If @root doesn't have any children, start killing it.
	 * This prevents new mounts by disabling percpu_ref_tryget_live().
	 *
	 * And don't kill the default root.
	 */
	if (list_empty(&root->cgrp.self.children) && root != &cgrp_dfl_root &&
	    !percpu_ref_is_dying(&root->cgrp.self.refcnt)) {
		cgroup_bpf_offline(&root->cgrp);
		percpu_ref_kill(&root->cgrp.self.refcnt);
	}
	cgroup_put(&root->cgrp);
	kernfs_kill_sb(sb);
}

struct file_system_type cgroup_fs_type = {
	.name			= "cgroup",
	.init_fs_context	= cgroup_init_fs_context,
	.parameters		= cgroup1_fs_parameters,
	.kill_sb		= cgroup_kill_sb,
	.fs_flags		= FS_USERNS_MOUNT,
};

static struct file_system_type cgroup2_fs_type = {
	.name			= "cgroup2",
	.init_fs_context	= cgroup_init_fs_context,
	.parameters		= cgroup2_fs_parameters,
	.kill_sb		= cgroup_kill_sb,
	.fs_flags		= FS_USERNS_MOUNT,
};

#ifdef CONFIG_CPUSETS
static const struct fs_context_operations cpuset_fs_context_ops = {
	.get_tree	= cgroup1_get_tree,
	.free		= cgroup_fs_context_free,
};

/*
 * This is ugly, but preserves the userspace API for existing cpuset
 * users. If someone tries to mount the "cpuset" filesystem, we
 * silently switch it to mount "cgroup" instead
 */
static int cpuset_init_fs_context(struct fs_context *fc)
{
	char *agent = kstrdup("/sbin/cpuset_release_agent", GFP_USER);
	struct cgroup_fs_context *ctx;
	int err;

	err = cgroup_init_fs_context(fc);
	if (err) {
		kfree(agent);
		return err;
	}

	fc->ops = &cpuset_fs_context_ops;

	ctx = cgroup_fc2context(fc);
	ctx->subsys_mask = 1 << cpuset_cgrp_id;
	ctx->flags |= CGRP_ROOT_NOPREFIX;
	ctx->release_agent = agent;

	get_filesystem(&cgroup_fs_type);
	put_filesystem(fc->fs_type);
	fc->fs_type = &cgroup_fs_type;

	return 0;
}

static struct file_system_type cpuset_fs_type = {
	.name			= "cpuset",
	.init_fs_context	= cpuset_init_fs_context,
	.fs_flags		= FS_USERNS_MOUNT,
};
#endif

int cgroup_path_ns_locked(struct cgroup *cgrp, char *buf, size_t buflen,
			  struct cgroup_namespace *ns)
{
	struct cgroup *root = cset_cgroup_from_root(ns->root_cset, cgrp->root);

	return kernfs_path_from_node(cgrp->kn, root->kn, buf, buflen);
}

int cgroup_path_ns(struct cgroup *cgrp, char *buf, size_t buflen,
		   struct cgroup_namespace *ns)
{
	int ret;

	mutex_lock(&cgroup_mutex);
	spin_lock_irq(&css_set_lock);

	ret = cgroup_path_ns_locked(cgrp, buf, buflen, ns);

	spin_unlock_irq(&css_set_lock);
	mutex_unlock(&cgroup_mutex);

	return ret;
}
EXPORT_SYMBOL_GPL(cgroup_path_ns);

/**
 * task_cgroup_path - cgroup path of a task in the first cgroup hierarchy
 * @task: target task
 * @buf: the buffer to write the path into
 * @buflen: the length of the buffer
 *
 * Determine @task's cgroup on the first (the one with the lowest non-zero
 * hierarchy_id) cgroup hierarchy and copy its path into @buf.  This
 * function grabs cgroup_mutex and shouldn't be used inside locks used by
 * cgroup controller callbacks.
 *
 * Return value is the same as kernfs_path().
 */
int task_cgroup_path(struct task_struct *task, char *buf, size_t buflen)
{
	struct cgroup_root *root;
	struct cgroup *cgrp;
	int hierarchy_id = 1;
	int ret;

	mutex_lock(&cgroup_mutex);
	spin_lock_irq(&css_set_lock);

	root = idr_get_next(&cgroup_hierarchy_idr, &hierarchy_id);

	if (root) {
		cgrp = task_cgroup_from_root(task, root);
		ret = cgroup_path_ns_locked(cgrp, buf, buflen, &init_cgroup_ns);
	} else {
		/* if no hierarchy exists, everyone is in "/" */
		ret = strlcpy(buf, "/", buflen);
	}

	spin_unlock_irq(&css_set_lock);
	mutex_unlock(&cgroup_mutex);
	return ret;
}
EXPORT_SYMBOL_GPL(task_cgroup_path);

/**
 * cgroup_attach_lock - Lock for ->attach()
 * @lock_threadgroup: whether to down_write cgroup_threadgroup_rwsem
 *
 * cgroup migration sometimes needs to stabilize threadgroups against forks and
 * exits by write-locking cgroup_threadgroup_rwsem. However, some ->attach()
 * implementations (e.g. cpuset), also need to disable CPU hotplug.
 * Unfortunately, letting ->attach() operations acquire cpus_read_lock() can
 * lead to deadlocks.
 *
 * Bringing up a CPU may involve creating and destroying tasks which requires
 * read-locking threadgroup_rwsem, so threadgroup_rwsem nests inside
 * cpus_read_lock(). If we call an ->attach() which acquires the cpus lock while
 * write-locking threadgroup_rwsem, the locking order is reversed and we end up
 * waiting for an on-going CPU hotplug operation which in turn is waiting for
 * the threadgroup_rwsem to be released to create new tasks. For more details:
 *
 *   http://lkml.kernel.org/r/20220711174629.uehfmqegcwn2lqzu@wubuntu
 *
 * Resolve the situation by always acquiring cpus_read_lock() before optionally
 * write-locking cgroup_threadgroup_rwsem. This allows ->attach() to assume that
 * CPU hotplug is disabled on entry.
 */
void cgroup_attach_lock(bool lock_threadgroup)
{
	cpus_read_lock();
	if (lock_threadgroup)
		percpu_down_write(&cgroup_threadgroup_rwsem);
}

/**
 * cgroup_attach_unlock - Undo cgroup_attach_lock()
 * @lock_threadgroup: whether to up_write cgroup_threadgroup_rwsem
 */
void cgroup_attach_unlock(bool lock_threadgroup)
{
	if (lock_threadgroup)
		percpu_up_write(&cgroup_threadgroup_rwsem);
	cpus_read_unlock();
}

/**
 * cgroup_migrate_add_task - add a migration target task to a migration context
 * @task: target task
 * @mgctx: target migration context
 *
 * Add @task, which is a migration target, to @mgctx->tset.  This function
 * becomes noop if @task doesn't need to be migrated.  @task's css_set
 * should have been added as a migration source and @task->cg_list will be
 * moved from the css_set's tasks list to mg_tasks one.
 */
static void cgroup_migrate_add_task(struct task_struct *task,
				    struct cgroup_mgctx *mgctx)
{
	struct css_set *cset;

	lockdep_assert_held(&css_set_lock);

	/* @task either already exited or can't exit until the end */
	if (task->flags & PF_EXITING)
		return;

	/* cgroup_threadgroup_rwsem protects racing against forks */
	WARN_ON_ONCE(list_empty(&task->cg_list));

	cset = task_css_set(task);
	if (!cset->mg_src_cgrp)
		return;

	mgctx->tset.nr_tasks++;

	list_move_tail(&task->cg_list, &cset->mg_tasks);
	if (list_empty(&cset->mg_node))
		list_add_tail(&cset->mg_node,
			      &mgctx->tset.src_csets);
	if (list_empty(&cset->mg_dst_cset->mg_node))
		list_add_tail(&cset->mg_dst_cset->mg_node,
			      &mgctx->tset.dst_csets);
}

/**
 * cgroup_taskset_first - reset taskset and return the first task
 * @tset: taskset of interest
 * @dst_cssp: output variable for the destination css
 *
 * @tset iteration is initialized and the first task is returned.
 */
struct task_struct *cgroup_taskset_first(struct cgroup_taskset *tset,
					 struct cgroup_subsys_state **dst_cssp)
{
	tset->cur_cset = list_first_entry(tset->csets, struct css_set, mg_node);
	tset->cur_task = NULL;

	return cgroup_taskset_next(tset, dst_cssp);
}

/**
 * cgroup_taskset_next - iterate to the next task in taskset
 * @tset: taskset of interest
 * @dst_cssp: output variable for the destination css
 *
 * Return the next task in @tset.  Iteration must have been initialized
 * with cgroup_taskset_first().
 */
struct task_struct *cgroup_taskset_next(struct cgroup_taskset *tset,
					struct cgroup_subsys_state **dst_cssp)
{
	struct css_set *cset = tset->cur_cset;
	struct task_struct *task = tset->cur_task;

	while (CGROUP_HAS_SUBSYS_CONFIG && &cset->mg_node != tset->csets) {
		if (!task)
			task = list_first_entry(&cset->mg_tasks,
						struct task_struct, cg_list);
		else
			task = list_next_entry(task, cg_list);

		if (&task->cg_list != &cset->mg_tasks) {
			tset->cur_cset = cset;
			tset->cur_task = task;

			/*
			 * This function may be called both before and
			 * after cgroup_taskset_migrate().  The two cases
			 * can be distinguished by looking at whether @cset
			 * has its ->mg_dst_cset set.
			 */
			if (cset->mg_dst_cset)
				*dst_cssp = cset->mg_dst_cset->subsys[tset->ssid];
			else
				*dst_cssp = cset->subsys[tset->ssid];

			return task;
		}

		cset = list_next_entry(cset, mg_node);
		task = NULL;
	}

	return NULL;
}

/**
 * cgroup_migrate_execute - migrate a taskset
 * @mgctx: migration context
 *
 * Migrate tasks in @mgctx as setup by migration preparation functions.
 * This function fails iff one of the ->can_attach callbacks fails and
 * guarantees that either all or none of the tasks in @mgctx are migrated.
 * @mgctx is consumed regardless of success.
 */
static int cgroup_migrate_execute(struct cgroup_mgctx *mgctx)
{
	struct cgroup_taskset *tset = &mgctx->tset;
	struct cgroup_subsys *ss;
	struct task_struct *task, *tmp_task;
	struct css_set *cset, *tmp_cset;
	int ssid, failed_ssid, ret;

	/* check that we can legitimately attach to the cgroup */
	if (tset->nr_tasks) {
		do_each_subsys_mask(ss, ssid, mgctx->ss_mask) {
			if (ss->can_attach) {
				tset->ssid = ssid;
				ret = ss->can_attach(tset);
				if (ret) {
					failed_ssid = ssid;
					goto out_cancel_attach;
				}
			}
		} while_each_subsys_mask();
	}

	/*
	 * Now that we're guaranteed success, proceed to move all tasks to
	 * the new cgroup.  There are no failure cases after here, so this
	 * is the commit point.
	 */
	spin_lock_irq(&css_set_lock);
	list_for_each_entry(cset, &tset->src_csets, mg_node) {
		list_for_each_entry_safe(task, tmp_task, &cset->mg_tasks, cg_list) {
			struct css_set *from_cset = task_css_set(task);
			struct css_set *to_cset = cset->mg_dst_cset;

			get_css_set(to_cset);
			to_cset->nr_tasks++;
			css_set_move_task(task, from_cset, to_cset, true);
			from_cset->nr_tasks--;
			/*
			 * If the source or destination cgroup is frozen,
			 * the task might require to change its state.
			 */
			cgroup_freezer_migrate_task(task, from_cset->dfl_cgrp,
						    to_cset->dfl_cgrp);
			put_css_set_locked(from_cset);

		}
	}
	spin_unlock_irq(&css_set_lock);

	/*
	 * Migration is committed, all target tasks are now on dst_csets.
	 * Nothing is sensitive to fork() after this point.  Notify
	 * controllers that migration is complete.
	 */
	tset->csets = &tset->dst_csets;

	if (tset->nr_tasks) {
		do_each_subsys_mask(ss, ssid, mgctx->ss_mask) {
			if (ss->attach) {
				tset->ssid = ssid;
				ss->attach(tset);
			}
		} while_each_subsys_mask();
	}

	ret = 0;
	goto out_release_tset;

out_cancel_attach:
	if (tset->nr_tasks) {
		do_each_subsys_mask(ss, ssid, mgctx->ss_mask) {
			if (ssid == failed_ssid)
				break;
			if (ss->cancel_attach) {
				tset->ssid = ssid;
				ss->cancel_attach(tset);
			}
		} while_each_subsys_mask();
	}
out_release_tset:
	spin_lock_irq(&css_set_lock);
	list_splice_init(&tset->dst_csets, &tset->src_csets);
	list_for_each_entry_safe(cset, tmp_cset, &tset->src_csets, mg_node) {
		list_splice_tail_init(&cset->mg_tasks, &cset->tasks);
		list_del_init(&cset->mg_node);
	}
	spin_unlock_irq(&css_set_lock);

	/*
	 * Re-initialize the cgroup_taskset structure in case it is reused
	 * again in another cgroup_migrate_add_task()/cgroup_migrate_execute()
	 * iteration.
	 */
	tset->nr_tasks = 0;
	tset->csets    = &tset->src_csets;
	return ret;
}

/**
 * cgroup_migrate_vet_dst - verify whether a cgroup can be migration destination
 * @dst_cgrp: destination cgroup to test
 *
 * On the default hierarchy, except for the mixable, (possible) thread root
 * and threaded cgroups, subtree_control must be zero for migration
 * destination cgroups with tasks so that child cgroups don't compete
 * against tasks.
 */
int cgroup_migrate_vet_dst(struct cgroup *dst_cgrp)
{
	/* v1 doesn't have any restriction */
	if (!cgroup_on_dfl(dst_cgrp))
		return 0;

	/* verify @dst_cgrp can host resources */
	if (!cgroup_is_valid_domain(dst_cgrp->dom_cgrp))
		return -EOPNOTSUPP;

	/*
	 * If @dst_cgrp is already or can become a thread root or is
	 * threaded, it doesn't matter.
	 */
	if (cgroup_can_be_thread_root(dst_cgrp) || cgroup_is_threaded(dst_cgrp))
		return 0;

	/* apply no-internal-process constraint */
	if (dst_cgrp->subtree_control)
		return -EBUSY;

	return 0;
}

/**
 * cgroup_migrate_finish - cleanup after attach
 * @mgctx: migration context
 *
 * Undo cgroup_migrate_add_src() and cgroup_migrate_prepare_dst().  See
 * those functions for details.
 */
void cgroup_migrate_finish(struct cgroup_mgctx *mgctx)
{
	struct css_set *cset, *tmp_cset;

	lockdep_assert_held(&cgroup_mutex);

	spin_lock_irq(&css_set_lock);

	list_for_each_entry_safe(cset, tmp_cset, &mgctx->preloaded_src_csets,
				 mg_src_preload_node) {
		cset->mg_src_cgrp = NULL;
		cset->mg_dst_cgrp = NULL;
		cset->mg_dst_cset = NULL;
		list_del_init(&cset->mg_src_preload_node);
		put_css_set_locked(cset);
	}

	list_for_each_entry_safe(cset, tmp_cset, &mgctx->preloaded_dst_csets,
				 mg_dst_preload_node) {
		cset->mg_src_cgrp = NULL;
		cset->mg_dst_cgrp = NULL;
		cset->mg_dst_cset = NULL;
		list_del_init(&cset->mg_dst_preload_node);
		put_css_set_locked(cset);
	}

	spin_unlock_irq(&css_set_lock);
}

/**
 * cgroup_migrate_add_src - add a migration source css_set
 * @src_cset: the source css_set to add
 * @dst_cgrp: the destination cgroup
 * @mgctx: migration context
 *
 * Tasks belonging to @src_cset are about to be migrated to @dst_cgrp.  Pin
 * @src_cset and add it to @mgctx->src_csets, which should later be cleaned
 * up by cgroup_migrate_finish().
 *
 * This function may be called without holding cgroup_threadgroup_rwsem
 * even if the target is a process.  Threads may be created and destroyed
 * but as long as cgroup_mutex is not dropped, no new css_set can be put
 * into play and the preloaded css_sets are guaranteed to cover all
 * migrations.
 */
void cgroup_migrate_add_src(struct css_set *src_cset,
			    struct cgroup *dst_cgrp,
			    struct cgroup_mgctx *mgctx)
{
	struct cgroup *src_cgrp;

	lockdep_assert_held(&cgroup_mutex);
	lockdep_assert_held(&css_set_lock);

	/*
	 * If ->dead, @src_set is associated with one or more dead cgroups
	 * and doesn't contain any migratable tasks.  Ignore it early so
	 * that the rest of migration path doesn't get confused by it.
	 */
	if (src_cset->dead)
		return;

	if (!list_empty(&src_cset->mg_src_preload_node))
		return;

	src_cgrp = cset_cgroup_from_root(src_cset, dst_cgrp->root);

	WARN_ON(src_cset->mg_src_cgrp);
	WARN_ON(src_cset->mg_dst_cgrp);
	WARN_ON(!list_empty(&src_cset->mg_tasks));
	WARN_ON(!list_empty(&src_cset->mg_node));

	src_cset->mg_src_cgrp = src_cgrp;
	src_cset->mg_dst_cgrp = dst_cgrp;
	get_css_set(src_cset);
	list_add_tail(&src_cset->mg_src_preload_node, &mgctx->preloaded_src_csets);
}

/**
 * cgroup_migrate_prepare_dst - prepare destination css_sets for migration
 * @mgctx: migration context
 *
 * Tasks are about to be moved and all the source css_sets have been
 * preloaded to @mgctx->preloaded_src_csets.  This function looks up and
 * pins all destination css_sets, links each to its source, and append them
 * to @mgctx->preloaded_dst_csets.
 *
 * This function must be called after cgroup_migrate_add_src() has been
 * called on each migration source css_set.  After migration is performed
 * using cgroup_migrate(), cgroup_migrate_finish() must be called on
 * @mgctx.
 */
int cgroup_migrate_prepare_dst(struct cgroup_mgctx *mgctx)
{
	struct css_set *src_cset, *tmp_cset;

	lockdep_assert_held(&cgroup_mutex);

	/* look up the dst cset for each src cset and link it to src */
	list_for_each_entry_safe(src_cset, tmp_cset, &mgctx->preloaded_src_csets,
				 mg_src_preload_node) {
		struct css_set *dst_cset;
		struct cgroup_subsys *ss;
		int ssid;

		dst_cset = find_css_set(src_cset, src_cset->mg_dst_cgrp);
		if (!dst_cset)
			return -ENOMEM;

		WARN_ON_ONCE(src_cset->mg_dst_cset || dst_cset->mg_dst_cset);

		/*
		 * If src cset equals dst, it's noop.  Drop the src.
		 * cgroup_migrate() will skip the cset too.  Note that we
		 * can't handle src == dst as some nodes are used by both.
		 */
		if (src_cset == dst_cset) {
			src_cset->mg_src_cgrp = NULL;
			src_cset->mg_dst_cgrp = NULL;
			list_del_init(&src_cset->mg_src_preload_node);
			put_css_set(src_cset);
			put_css_set(dst_cset);
			continue;
		}

		src_cset->mg_dst_cset = dst_cset;

		if (list_empty(&dst_cset->mg_dst_preload_node))
			list_add_tail(&dst_cset->mg_dst_preload_node,
				      &mgctx->preloaded_dst_csets);
		else
			put_css_set(dst_cset);

		for_each_subsys(ss, ssid)
			if (src_cset->subsys[ssid] != dst_cset->subsys[ssid])
				mgctx->ss_mask |= 1 << ssid;
	}

	return 0;
}

/**
 * cgroup_migrate - migrate a process or task to a cgroup
 * @leader: the leader of the process or the task to migrate
 * @threadgroup: whether @leader points to the whole process or a single task
 * @mgctx: migration context
 *
 * Migrate a process or task denoted by @leader.  If migrating a process,
 * the caller must be holding cgroup_threadgroup_rwsem.  The caller is also
 * responsible for invoking cgroup_migrate_add_src() and
 * cgroup_migrate_prepare_dst() on the targets before invoking this
 * function and following up with cgroup_migrate_finish().
 *
 * As long as a controller's ->can_attach() doesn't fail, this function is
 * guaranteed to succeed.  This means that, excluding ->can_attach()
 * failure, when migrating multiple targets, the success or failure can be
 * decided for all targets by invoking group_migrate_prepare_dst() before
 * actually starting migrating.
 */
int cgroup_migrate(struct task_struct *leader, bool threadgroup,
		   struct cgroup_mgctx *mgctx)
{
	struct task_struct *task;

	/*
	 * Prevent freeing of tasks while we take a snapshot. Tasks that are
	 * already PF_EXITING could be freed from underneath us unless we
	 * take an rcu_read_lock.
	 */
	spin_lock_irq(&css_set_lock);
	rcu_read_lock();
	task = leader;
	do {
		cgroup_migrate_add_task(task, mgctx);
		if (!threadgroup)
			break;
	} while_each_thread(leader, task);
	rcu_read_unlock();
	spin_unlock_irq(&css_set_lock);

	return cgroup_migrate_execute(mgctx);
}

/**
 * cgroup_attach_task - attach a task or a whole threadgroup to a cgroup
 * @dst_cgrp: the cgroup to attach to
 * @leader: the task or the leader of the threadgroup to be attached
 * @threadgroup: attach the whole threadgroup?
 *
 * Call holding cgroup_mutex and cgroup_threadgroup_rwsem.
 */
int cgroup_attach_task(struct cgroup *dst_cgrp, struct task_struct *leader,
		       bool threadgroup)
{
	DEFINE_CGROUP_MGCTX(mgctx);
	struct task_struct *task;
	int ret = 0;

	/* look up all src csets */
	spin_lock_irq(&css_set_lock);
	rcu_read_lock();
	task = leader;
	do {
		cgroup_migrate_add_src(task_css_set(task), dst_cgrp, &mgctx);
		if (!threadgroup)
			break;
	} while_each_thread(leader, task);
	rcu_read_unlock();
	spin_unlock_irq(&css_set_lock);

	/* prepare dst csets and commit */
	ret = cgroup_migrate_prepare_dst(&mgctx);
	if (!ret)
		ret = cgroup_migrate(leader, threadgroup, &mgctx);

	cgroup_migrate_finish(&mgctx);

	if (!ret)
		TRACE_CGROUP_PATH(attach_task, dst_cgrp, leader, threadgroup);

	return ret;
}

struct task_struct *cgroup_procs_write_start(char *buf, bool threadgroup,
					     bool *threadgroup_locked)
{
	struct task_struct *tsk;
	pid_t pid;

	if (kstrtoint(strstrip(buf), 0, &pid) || pid < 0)
		return ERR_PTR(-EINVAL);

	/*
	 * If we migrate a single thread, we don't care about threadgroup
	 * stability. If the thread is `current`, it won't exit(2) under our
	 * hands or change PID through exec(2). We exclude
	 * cgroup_update_dfl_csses and other cgroup_{proc,thread}s_write
	 * callers by cgroup_mutex.
	 * Therefore, we can skip the global lock.
	 */
	lockdep_assert_held(&cgroup_mutex);
	*threadgroup_locked = pid || threadgroup;
	cgroup_attach_lock(*threadgroup_locked);

	rcu_read_lock();
	if (pid) {
		tsk = find_task_by_vpid(pid);
		if (!tsk) {
			tsk = ERR_PTR(-ESRCH);
			goto out_unlock_threadgroup;
		}
	} else {
		tsk = current;
	}

	if (threadgroup)
		tsk = tsk->group_leader;

	/*
	 * kthreads may acquire PF_NO_SETAFFINITY during initialization.
	 * If userland migrates such a kthread to a non-root cgroup, it can
	 * become trapped in a cpuset, or RT kthread may be born in a
	 * cgroup with no rt_runtime allocated.  Just say no.
	 */
	if (tsk->no_cgroup_migration || (tsk->flags & PF_NO_SETAFFINITY)) {
		tsk = ERR_PTR(-EINVAL);
		goto out_unlock_threadgroup;
	}

	get_task_struct(tsk);
	goto out_unlock_rcu;

out_unlock_threadgroup:
	cgroup_attach_unlock(*threadgroup_locked);
	*threadgroup_locked = false;
out_unlock_rcu:
	rcu_read_unlock();
	return tsk;
}

void cgroup_procs_write_finish(struct task_struct *task, bool threadgroup_locked)
{
	struct cgroup_subsys *ss;
	int ssid;

	/* release reference from cgroup_procs_write_start() */
	put_task_struct(task);

	cgroup_attach_unlock(threadgroup_locked);

	for_each_subsys(ss, ssid)
		if (ss->post_attach)
			ss->post_attach();
}

static void cgroup_print_ss_mask(struct seq_file *seq, u16 ss_mask)
{
	struct cgroup_subsys *ss;
	bool printed = false;
	int ssid;

	do_each_subsys_mask(ss, ssid, ss_mask) {
		if (printed)
			seq_putc(seq, ' ');
		seq_puts(seq, ss->name);
		printed = true;
	} while_each_subsys_mask();
	if (printed)
		seq_putc(seq, '\n');
}

/* show controllers which are enabled from the parent */
static int cgroup_controllers_show(struct seq_file *seq, void *v)
{
	struct cgroup *cgrp = seq_css(seq)->cgroup;

	cgroup_print_ss_mask(seq, cgroup_control(cgrp));
	return 0;
}

/* show controllers which are enabled for a given cgroup's children */
static int cgroup_subtree_control_show(struct seq_file *seq, void *v)
{
	struct cgroup *cgrp = seq_css(seq)->cgroup;

	cgroup_print_ss_mask(seq, cgrp->subtree_control);
	return 0;
}

/**
 * cgroup_update_dfl_csses - update css assoc of a subtree in default hierarchy
 * @cgrp: root of the subtree to update csses for
 *
 * @cgrp's control masks have changed and its subtree's css associations
 * need to be updated accordingly.  This function looks up all css_sets
 * which are attached to the subtree, creates the matching updated css_sets
 * and migrates the tasks to the new ones.
 */
static int cgroup_update_dfl_csses(struct cgroup *cgrp)
{
	DEFINE_CGROUP_MGCTX(mgctx);
	struct cgroup_subsys_state *d_css;
	struct cgroup *dsct;
	struct css_set *src_cset;
	bool has_tasks;
	int ret;

	lockdep_assert_held(&cgroup_mutex);

	/* look up all csses currently attached to @cgrp's subtree */
	spin_lock_irq(&css_set_lock);
	cgroup_for_each_live_descendant_pre(dsct, d_css, cgrp) {
		struct cgrp_cset_link *link;

		/*
		 * As cgroup_update_dfl_csses() is only called by
		 * cgroup_apply_control(). The csses associated with the
		 * given cgrp will not be affected by changes made to
		 * its subtree_control file. We can skip them.
		 */
		if (dsct == cgrp)
			continue;

		list_for_each_entry(link, &dsct->cset_links, cset_link)
			cgroup_migrate_add_src(link->cset, dsct, &mgctx);
	}
	spin_unlock_irq(&css_set_lock);

	/*
	 * We need to write-lock threadgroup_rwsem while migrating tasks.
	 * However, if there are no source csets for @cgrp, changing its
	 * controllers isn't gonna produce any task migrations and the
	 * write-locking can be skipped safely.
	 */
	has_tasks = !list_empty(&mgctx.preloaded_src_csets);
	cgroup_attach_lock(has_tasks);

	/* NULL dst indicates self on default hierarchy */
	ret = cgroup_migrate_prepare_dst(&mgctx);
	if (ret)
		goto out_finish;

	spin_lock_irq(&css_set_lock);
	list_for_each_entry(src_cset, &mgctx.preloaded_src_csets,
			    mg_src_preload_node) {
		struct task_struct *task, *ntask;

		/* all tasks in src_csets need to be migrated */
		list_for_each_entry_safe(task, ntask, &src_cset->tasks, cg_list)
			cgroup_migrate_add_task(task, &mgctx);
	}
	spin_unlock_irq(&css_set_lock);

	ret = cgroup_migrate_execute(&mgctx);
out_finish:
	cgroup_migrate_finish(&mgctx);
	cgroup_attach_unlock(has_tasks);
	return ret;
}

/**
 * cgroup_lock_and_drain_offline - lock cgroup_mutex and drain offlined csses
 * @cgrp: root of the target subtree
 *
 * Because css offlining is asynchronous, userland may try to re-enable a
 * controller while the previous css is still around.  This function grabs
 * cgroup_mutex and drains the previous css instances of @cgrp's subtree.
 */
void cgroup_lock_and_drain_offline(struct cgroup *cgrp)
	__acquires(&cgroup_mutex)
{
	struct cgroup *dsct;
	struct cgroup_subsys_state *d_css;
	struct cgroup_subsys *ss;
	int ssid;

restart:
	mutex_lock(&cgroup_mutex);

	cgroup_for_each_live_descendant_post(dsct, d_css, cgrp) {
		for_each_subsys(ss, ssid) {
			struct cgroup_subsys_state *css = cgroup_css(dsct, ss);
			DEFINE_WAIT(wait);

			if (!css || !percpu_ref_is_dying(&css->refcnt))
				continue;

			cgroup_get_live(dsct);
			prepare_to_wait(&dsct->offline_waitq, &wait,
					TASK_UNINTERRUPTIBLE);

			mutex_unlock(&cgroup_mutex);
			schedule();
			finish_wait(&dsct->offline_waitq, &wait);

			cgroup_put(dsct);
			goto restart;
		}
	}
}

/**
 * cgroup_save_control - save control masks and dom_cgrp of a subtree
 * @cgrp: root of the target subtree
 *
 * Save ->subtree_control, ->subtree_ss_mask and ->dom_cgrp to the
 * respective old_ prefixed fields for @cgrp's subtree including @cgrp
 * itself.
 */
static void cgroup_save_control(struct cgroup *cgrp)
{
	struct cgroup *dsct;
	struct cgroup_subsys_state *d_css;

	cgroup_for_each_live_descendant_pre(dsct, d_css, cgrp) {
		dsct->old_subtree_control = dsct->subtree_control;
		dsct->old_subtree_ss_mask = dsct->subtree_ss_mask;
		dsct->old_dom_cgrp = dsct->dom_cgrp;
	}
}

/**
 * cgroup_propagate_control - refresh control masks of a subtree
 * @cgrp: root of the target subtree
 *
 * For @cgrp and its subtree, ensure ->subtree_ss_mask matches
 * ->subtree_control and propagate controller availability through the
 * subtree so that descendants don't have unavailable controllers enabled.
 */
static void cgroup_propagate_control(struct cgroup *cgrp)
{
	struct cgroup *dsct;
	struct cgroup_subsys_state *d_css;

	cgroup_for_each_live_descendant_pre(dsct, d_css, cgrp) {
		dsct->subtree_control &= cgroup_control(dsct);
		dsct->subtree_ss_mask =
			cgroup_calc_subtree_ss_mask(dsct->subtree_control,
						    cgroup_ss_mask(dsct));
	}
}

/**
 * cgroup_restore_control - restore control masks and dom_cgrp of a subtree
 * @cgrp: root of the target subtree
 *
 * Restore ->subtree_control, ->subtree_ss_mask and ->dom_cgrp from the
 * respective old_ prefixed fields for @cgrp's subtree including @cgrp
 * itself.
 */
static void cgroup_restore_control(struct cgroup *cgrp)
{
	struct cgroup *dsct;
	struct cgroup_subsys_state *d_css;

	cgroup_for_each_live_descendant_post(dsct, d_css, cgrp) {
		dsct->subtree_control = dsct->old_subtree_control;
		dsct->subtree_ss_mask = dsct->old_subtree_ss_mask;
		dsct->dom_cgrp = dsct->old_dom_cgrp;
	}
}

static bool css_visible(struct cgroup_subsys_state *css)
{
	struct cgroup_subsys *ss = css->ss;
	struct cgroup *cgrp = css->cgroup;

	if (cgroup_control(cgrp) & (1 << ss->id))
		return true;
	if (!(cgroup_ss_mask(cgrp) & (1 << ss->id)))
		return false;
	return cgroup_on_dfl(cgrp) && ss->implicit_on_dfl;
}

/**
 * cgroup_apply_control_enable - enable or show csses according to control
 * @cgrp: root of the target subtree
 *
 * Walk @cgrp's subtree and create new csses or make the existing ones
 * visible.  A css is created invisible if it's being implicitly enabled
 * through dependency.  An invisible css is made visible when the userland
 * explicitly enables it.
 *
 * Returns 0 on success, -errno on failure.  On failure, csses which have
 * been processed already aren't cleaned up.  The caller is responsible for
 * cleaning up with cgroup_apply_control_disable().
 */
static int cgroup_apply_control_enable(struct cgroup *cgrp)
{
	struct cgroup *dsct;
	struct cgroup_subsys_state *d_css;
	struct cgroup_subsys *ss;
	int ssid, ret;

	cgroup_for_each_live_descendant_pre(dsct, d_css, cgrp) {
		for_each_subsys(ss, ssid) {
			struct cgroup_subsys_state *css = cgroup_css(dsct, ss);

			if (!(cgroup_ss_mask(dsct) & (1 << ss->id)))
				continue;

			if (!css) {
				css = css_create(dsct, ss);
				if (IS_ERR(css))
					return PTR_ERR(css);
			}

			WARN_ON_ONCE(percpu_ref_is_dying(&css->refcnt));

			if (css_visible(css)) {
				ret = css_populate_dir(css);
				if (ret)
					return ret;
			}
		}
	}

	return 0;
}

/**
 * cgroup_apply_control_disable - kill or hide csses according to control
 * @cgrp: root of the target subtree
 *
 * Walk @cgrp's subtree and kill and hide csses so that they match
 * cgroup_ss_mask() and cgroup_visible_mask().
 *
 * A css is hidden when the userland requests it to be disabled while other
 * subsystems are still depending on it.  The css must not actively control
 * resources and be in the vanilla state if it's made visible again later.
 * Controllers which may be depended upon should provide ->css_reset() for
 * this purpose.
 */
static void cgroup_apply_control_disable(struct cgroup *cgrp)
{
	struct cgroup *dsct;
	struct cgroup_subsys_state *d_css;
	struct cgroup_subsys *ss;
	int ssid;

	cgroup_for_each_live_descendant_post(dsct, d_css, cgrp) {
		for_each_subsys(ss, ssid) {
			struct cgroup_subsys_state *css = cgroup_css(dsct, ss);

			if (!css)
				continue;

			WARN_ON_ONCE(percpu_ref_is_dying(&css->refcnt));

			if (css->parent &&
			    !(cgroup_ss_mask(dsct) & (1 << ss->id))) {
				kill_css(css);
			} else if (!css_visible(css)) {
				css_clear_dir(css);
				if (ss->css_reset)
					ss->css_reset(css);
			}
		}
	}
}

/**
 * cgroup_apply_control - apply control mask updates to the subtree
 * @cgrp: root of the target subtree
 *
 * subsystems can be enabled and disabled in a subtree using the following
 * steps.
 *
 * 1. Call cgroup_save_control() to stash the current state.
 * 2. Update ->subtree_control masks in the subtree as desired.
 * 3. Call cgroup_apply_control() to apply the changes.
 * 4. Optionally perform other related operations.
 * 5. Call cgroup_finalize_control() to finish up.
 *
 * This function implements step 3 and propagates the mask changes
 * throughout @cgrp's subtree, updates csses accordingly and perform
 * process migrations.
 */
static int cgroup_apply_control(struct cgroup *cgrp)
{
	int ret;

	cgroup_propagate_control(cgrp);

	ret = cgroup_apply_control_enable(cgrp);
	if (ret)
		return ret;

	/*
	 * At this point, cgroup_e_css_by_mask() results reflect the new csses
	 * making the following cgroup_update_dfl_csses() properly update
	 * css associations of all tasks in the subtree.
	 */
	ret = cgroup_update_dfl_csses(cgrp);
	if (ret)
		return ret;

	return 0;
}

/**
 * cgroup_finalize_control - finalize control mask update
 * @cgrp: root of the target subtree
 * @ret: the result of the update
 *
 * Finalize control mask update.  See cgroup_apply_control() for more info.
 */
static void cgroup_finalize_control(struct cgroup *cgrp, int ret)
{
	if (ret) {
		cgroup_restore_control(cgrp);
		cgroup_propagate_control(cgrp);
	}

	cgroup_apply_control_disable(cgrp);
}

static int cgroup_vet_subtree_control_enable(struct cgroup *cgrp, u16 enable)
{
	u16 domain_enable = enable & ~cgrp_dfl_threaded_ss_mask;

	/* if nothing is getting enabled, nothing to worry about */
	if (!enable)
		return 0;

	/* can @cgrp host any resources? */
	if (!cgroup_is_valid_domain(cgrp->dom_cgrp))
		return -EOPNOTSUPP;

	/* mixables don't care */
	if (cgroup_is_mixable(cgrp))
		return 0;

	if (domain_enable) {
		/* can't enable domain controllers inside a thread subtree */
		if (cgroup_is_thread_root(cgrp) || cgroup_is_threaded(cgrp))
			return -EOPNOTSUPP;
	} else {
		/*
		 * Threaded controllers can handle internal competitions
		 * and are always allowed inside a (prospective) thread
		 * subtree.
		 */
		if (cgroup_can_be_thread_root(cgrp) || cgroup_is_threaded(cgrp))
			return 0;
	}

	/*
	 * Controllers can't be enabled for a cgroup with tasks to avoid
	 * child cgroups competing against tasks.
	 */
	if (cgroup_has_tasks(cgrp))
		return -EBUSY;

	return 0;
}

/* change the enabled child controllers for a cgroup in the default hierarchy */
static ssize_t cgroup_subtree_control_write(struct kernfs_open_file *of,
					    char *buf, size_t nbytes,
					    loff_t off)
{
	u16 enable = 0, disable = 0;
	struct cgroup *cgrp, *child;
	struct cgroup_subsys *ss;
	char *tok;
	int ssid, ret;

	/*
	 * Parse input - space separated list of subsystem names prefixed
	 * with either + or -.
	 */
	buf = strstrip(buf);
	while ((tok = strsep(&buf, " "))) {
		if (tok[0] == '\0')
			continue;
		do_each_subsys_mask(ss, ssid, ~cgrp_dfl_inhibit_ss_mask) {
			if (!cgroup_ssid_enabled(ssid) ||
			    strcmp(tok + 1, ss->name))
				continue;

			if (*tok == '+') {
				enable |= 1 << ssid;
				disable &= ~(1 << ssid);
			} else if (*tok == '-') {
				disable |= 1 << ssid;
				enable &= ~(1 << ssid);
			} else {
				return -EINVAL;
			}
			break;
		} while_each_subsys_mask();
		if (ssid == CGROUP_SUBSYS_COUNT)
			return -EINVAL;
	}

	cgrp = cgroup_kn_lock_live(of->kn, true);
	if (!cgrp)
		return -ENODEV;

	for_each_subsys(ss, ssid) {
		if (enable & (1 << ssid)) {
			if (cgrp->subtree_control & (1 << ssid)) {
				enable &= ~(1 << ssid);
				continue;
			}

			if (!(cgroup_control(cgrp) & (1 << ssid))) {
				ret = -ENOENT;
				goto out_unlock;
			}
		} else if (disable & (1 << ssid)) {
			if (!(cgrp->subtree_control & (1 << ssid))) {
				disable &= ~(1 << ssid);
				continue;
			}

			/* a child has it enabled? */
			cgroup_for_each_live_child(child, cgrp) {
				if (child->subtree_control & (1 << ssid)) {
					ret = -EBUSY;
					goto out_unlock;
				}
			}
		}
	}

	if (!enable && !disable) {
		ret = 0;
		goto out_unlock;
	}

	ret = cgroup_vet_subtree_control_enable(cgrp, enable);
	if (ret)
		goto out_unlock;

	/* save and update control masks and prepare csses */
	cgroup_save_control(cgrp);

	cgrp->subtree_control |= enable;
	cgrp->subtree_control &= ~disable;

	ret = cgroup_apply_control(cgrp);
	cgroup_finalize_control(cgrp, ret);
	if (ret)
		goto out_unlock;

	kernfs_activate(cgrp->kn);
out_unlock:
	cgroup_kn_unlock(of->kn);
	return ret ?: nbytes;
}

/**
 * cgroup_enable_threaded - make @cgrp threaded
 * @cgrp: the target cgroup
 *
 * Called when "threaded" is written to the cgroup.type interface file and
 * tries to make @cgrp threaded and join the parent's resource domain.
 * This function is never called on the root cgroup as cgroup.type doesn't
 * exist on it.
 */
static int cgroup_enable_threaded(struct cgroup *cgrp)
{
	struct cgroup *parent = cgroup_parent(cgrp);
	struct cgroup *dom_cgrp = parent->dom_cgrp;
	struct cgroup *dsct;
	struct cgroup_subsys_state *d_css;
	int ret;

	lockdep_assert_held(&cgroup_mutex);

	/* noop if already threaded */
	if (cgroup_is_threaded(cgrp))
		return 0;

	/*
	 * If @cgroup is populated or has domain controllers enabled, it
	 * can't be switched.  While the below cgroup_can_be_thread_root()
	 * test can catch the same conditions, that's only when @parent is
	 * not mixable, so let's check it explicitly.
	 */
	if (cgroup_is_populated(cgrp) ||
	    cgrp->subtree_control & ~cgrp_dfl_threaded_ss_mask)
		return -EOPNOTSUPP;

	/* we're joining the parent's domain, ensure its validity */
	if (!cgroup_is_valid_domain(dom_cgrp) ||
	    !cgroup_can_be_thread_root(dom_cgrp))
		return -EOPNOTSUPP;

	/*
	 * The following shouldn't cause actual migrations and should
	 * always succeed.
	 */
	cgroup_save_control(cgrp);

	cgroup_for_each_live_descendant_pre(dsct, d_css, cgrp)
		if (dsct == cgrp || cgroup_is_threaded(dsct))
			dsct->dom_cgrp = dom_cgrp;

	ret = cgroup_apply_control(cgrp);
	if (!ret)
		parent->nr_threaded_children++;

	cgroup_finalize_control(cgrp, ret);
	return ret;
}

static int cgroup_type_show(struct seq_file *seq, void *v)
{
	struct cgroup *cgrp = seq_css(seq)->cgroup;

	if (cgroup_is_threaded(cgrp))
		seq_puts(seq, "threaded\n");
	else if (!cgroup_is_valid_domain(cgrp))
		seq_puts(seq, "domain invalid\n");
	else if (cgroup_is_thread_root(cgrp))
		seq_puts(seq, "domain threaded\n");
	else
		seq_puts(seq, "domain\n");

	return 0;
}

static ssize_t cgroup_type_write(struct kernfs_open_file *of, char *buf,
				 size_t nbytes, loff_t off)
{
	struct cgroup *cgrp;
	int ret;

	/* only switching to threaded mode is supported */
	if (strcmp(strstrip(buf), "threaded"))
		return -EINVAL;

	/* drain dying csses before we re-apply (threaded) subtree control */
	cgrp = cgroup_kn_lock_live(of->kn, true);
	if (!cgrp)
		return -ENOENT;

	/* threaded can only be enabled */
	ret = cgroup_enable_threaded(cgrp);

	cgroup_kn_unlock(of->kn);
	return ret ?: nbytes;
}

static int cgroup_max_descendants_show(struct seq_file *seq, void *v)
{
	struct cgroup *cgrp = seq_css(seq)->cgroup;
	int descendants = READ_ONCE(cgrp->max_descendants);

	if (descendants == INT_MAX)
		seq_puts(seq, "max\n");
	else
		seq_printf(seq, "%d\n", descendants);

	return 0;
}

static ssize_t cgroup_max_descendants_write(struct kernfs_open_file *of,
					   char *buf, size_t nbytes, loff_t off)
{
	struct cgroup *cgrp;
	int descendants;
	ssize_t ret;

	buf = strstrip(buf);
	if (!strcmp(buf, "max")) {
		descendants = INT_MAX;
	} else {
		ret = kstrtoint(buf, 0, &descendants);
		if (ret)
			return ret;
	}

	if (descendants < 0)
		return -ERANGE;

	cgrp = cgroup_kn_lock_live(of->kn, false);
	if (!cgrp)
		return -ENOENT;

	cgrp->max_descendants = descendants;

	cgroup_kn_unlock(of->kn);

	return nbytes;
}

static int cgroup_max_depth_show(struct seq_file *seq, void *v)
{
	struct cgroup *cgrp = seq_css(seq)->cgroup;
	int depth = READ_ONCE(cgrp->max_depth);

	if (depth == INT_MAX)
		seq_puts(seq, "max\n");
	else
		seq_printf(seq, "%d\n", depth);

	return 0;
}

static ssize_t cgroup_max_depth_write(struct kernfs_open_file *of,
				      char *buf, size_t nbytes, loff_t off)
{
	struct cgroup *cgrp;
	ssize_t ret;
	int depth;

	buf = strstrip(buf);
	if (!strcmp(buf, "max")) {
		depth = INT_MAX;
	} else {
		ret = kstrtoint(buf, 0, &depth);
		if (ret)
			return ret;
	}

	if (depth < 0)
		return -ERANGE;

	cgrp = cgroup_kn_lock_live(of->kn, false);
	if (!cgrp)
		return -ENOENT;

	cgrp->max_depth = depth;

	cgroup_kn_unlock(of->kn);

	return nbytes;
}

static int cgroup_events_show(struct seq_file *seq, void *v)
{
	struct cgroup *cgrp = seq_css(seq)->cgroup;

	seq_printf(seq, "populated %d\n", cgroup_is_populated(cgrp));
	seq_printf(seq, "frozen %d\n", test_bit(CGRP_FROZEN, &cgrp->flags));

	return 0;
}

static int cgroup_stat_show(struct seq_file *seq, void *v)
{
	struct cgroup *cgroup = seq_css(seq)->cgroup;

	seq_printf(seq, "nr_descendants %d\n",
		   cgroup->nr_descendants);
	seq_printf(seq, "nr_dying_descendants %d\n",
		   cgroup->nr_dying_descendants);

	return 0;
}

static int __maybe_unused cgroup_extra_stat_show(struct seq_file *seq,
						 struct cgroup *cgrp, int ssid)
{
	struct cgroup_subsys *ss = cgroup_subsys[ssid];
	struct cgroup_subsys_state *css;
	int ret;

	if (!ss->css_extra_stat_show)
		return 0;

	css = cgroup_tryget_css(cgrp, ss);
	if (!css)
		return 0;

	ret = ss->css_extra_stat_show(seq, css);
	css_put(css);
	return ret;
}

static int cpu_stat_show(struct seq_file *seq, void *v)
{
	struct cgroup __maybe_unused *cgrp = seq_css(seq)->cgroup;
	int ret = 0;

	cgroup_base_stat_cputime_show(seq);
#ifdef CONFIG_CGROUP_SCHED
	ret = cgroup_extra_stat_show(seq, cgrp, cpu_cgrp_id);
#endif
	return ret;
}

#ifdef CONFIG_PSI
static int cgroup_io_pressure_show(struct seq_file *seq, void *v)
{
	struct cgroup *cgrp = seq_css(seq)->cgroup;
	struct psi_group *psi = cgroup_ino(cgrp) == 1 ? &psi_system : cgrp->psi;

	return psi_show(seq, psi, PSI_IO);
}
static int cgroup_memory_pressure_show(struct seq_file *seq, void *v)
{
	struct cgroup *cgrp = seq_css(seq)->cgroup;
	struct psi_group *psi = cgroup_ino(cgrp) == 1 ? &psi_system : cgrp->psi;

	return psi_show(seq, psi, PSI_MEM);
}
static int cgroup_cpu_pressure_show(struct seq_file *seq, void *v)
{
	struct cgroup *cgrp = seq_css(seq)->cgroup;
	struct psi_group *psi = cgroup_ino(cgrp) == 1 ? &psi_system : cgrp->psi;

	return psi_show(seq, psi, PSI_CPU);
}

static ssize_t cgroup_pressure_write(struct kernfs_open_file *of, char *buf,
					  size_t nbytes, enum psi_res res)
{
	struct cgroup_file_ctx *ctx = of->priv;
	struct psi_trigger *new;
	struct cgroup *cgrp;
	struct psi_group *psi;

	cgrp = cgroup_kn_lock_live(of->kn, false);
	if (!cgrp)
		return -ENODEV;

	cgroup_get(cgrp);
	cgroup_kn_unlock(of->kn);

	/* Allow only one trigger per file descriptor */
	if (ctx->psi.trigger) {
		cgroup_put(cgrp);
		return -EBUSY;
	}

	psi = cgroup_ino(cgrp) == 1 ? &psi_system : cgrp->psi;
	new = psi_trigger_create(psi, buf, res);
	if (IS_ERR(new)) {
		cgroup_put(cgrp);
		return PTR_ERR(new);
	}

	smp_store_release(&ctx->psi.trigger, new);
	cgroup_put(cgrp);

	return nbytes;
}

static ssize_t cgroup_io_pressure_write(struct kernfs_open_file *of,
					  char *buf, size_t nbytes,
					  loff_t off)
{
	return cgroup_pressure_write(of, buf, nbytes, PSI_IO);
}

static ssize_t cgroup_memory_pressure_write(struct kernfs_open_file *of,
					  char *buf, size_t nbytes,
					  loff_t off)
{
	return cgroup_pressure_write(of, buf, nbytes, PSI_MEM);
}

static ssize_t cgroup_cpu_pressure_write(struct kernfs_open_file *of,
					  char *buf, size_t nbytes,
					  loff_t off)
{
	return cgroup_pressure_write(of, buf, nbytes, PSI_CPU);
}

static __poll_t cgroup_pressure_poll(struct kernfs_open_file *of,
					  poll_table *pt)
{
	struct cgroup_file_ctx *ctx = of->priv;

	return psi_trigger_poll(&ctx->psi.trigger, of->file, pt);
}

static void cgroup_pressure_release(struct kernfs_open_file *of)
{
	struct cgroup_file_ctx *ctx = of->priv;

	psi_trigger_destroy(ctx->psi.trigger);
}

bool cgroup_psi_enabled(void)
{
	return (cgroup_feature_disable_mask & (1 << OPT_FEATURE_PRESSURE)) == 0;
}

#else /* CONFIG_PSI */
bool cgroup_psi_enabled(void)
{
	return false;
}

#endif /* CONFIG_PSI */

static int cgroup_freeze_show(struct seq_file *seq, void *v)
{
	struct cgroup *cgrp = seq_css(seq)->cgroup;

	seq_printf(seq, "%d\n", cgrp->freezer.freeze);

	return 0;
}

static ssize_t cgroup_freeze_write(struct kernfs_open_file *of,
				   char *buf, size_t nbytes, loff_t off)
{
	struct cgroup *cgrp;
	ssize_t ret;
	int freeze;

	ret = kstrtoint(strstrip(buf), 0, &freeze);
	if (ret)
		return ret;

	if (freeze < 0 || freeze > 1)
		return -ERANGE;

	cgrp = cgroup_kn_lock_live(of->kn, false);
	if (!cgrp)
		return -ENOENT;

	cgroup_freeze(cgrp, freeze);

	cgroup_kn_unlock(of->kn);

	return nbytes;
}

static void __cgroup_kill(struct cgroup *cgrp)
{
	struct css_task_iter it;
	struct task_struct *task;

	lockdep_assert_held(&cgroup_mutex);

	spin_lock_irq(&css_set_lock);
	set_bit(CGRP_KILL, &cgrp->flags);
	spin_unlock_irq(&css_set_lock);

	css_task_iter_start(&cgrp->self, CSS_TASK_ITER_PROCS | CSS_TASK_ITER_THREADED, &it);
	while ((task = css_task_iter_next(&it))) {
		/* Ignore kernel threads here. */
		if (task->flags & PF_KTHREAD)
			continue;

		/* Skip tasks that are already dying. */
		if (__fatal_signal_pending(task))
			continue;

		send_sig(SIGKILL, task, 0);
	}
	css_task_iter_end(&it);

	spin_lock_irq(&css_set_lock);
	clear_bit(CGRP_KILL, &cgrp->flags);
	spin_unlock_irq(&css_set_lock);
}

static void cgroup_kill(struct cgroup *cgrp)
{
	struct cgroup_subsys_state *css;
	struct cgroup *dsct;

	lockdep_assert_held(&cgroup_mutex);

	cgroup_for_each_live_descendant_pre(dsct, css, cgrp)
		__cgroup_kill(dsct);
}

static ssize_t cgroup_kill_write(struct kernfs_open_file *of, char *buf,
				 size_t nbytes, loff_t off)
{
	ssize_t ret = 0;
	int kill;
	struct cgroup *cgrp;

	ret = kstrtoint(strstrip(buf), 0, &kill);
	if (ret)
		return ret;

	if (kill != 1)
		return -ERANGE;

	cgrp = cgroup_kn_lock_live(of->kn, false);
	if (!cgrp)
		return -ENOENT;

	/*
	 * Killing is a process directed operation, i.e. the whole thread-group
	 * is taken down so act like we do for cgroup.procs and only make this
	 * writable in non-threaded cgroups.
	 */
	if (cgroup_is_threaded(cgrp))
		ret = -EOPNOTSUPP;
	else
		cgroup_kill(cgrp);

	cgroup_kn_unlock(of->kn);

	return ret ?: nbytes;
}

static int cgroup_file_open(struct kernfs_open_file *of)
{
	struct cftype *cft = of_cft(of);
	struct cgroup_file_ctx *ctx;
	int ret;

	ctx = kzalloc(sizeof(*ctx), GFP_KERNEL);
	if (!ctx)
		return -ENOMEM;

	ctx->ns = current->nsproxy->cgroup_ns;
	get_cgroup_ns(ctx->ns);
	of->priv = ctx;

	if (!cft->open)
		return 0;

	ret = cft->open(of);
	if (ret) {
		put_cgroup_ns(ctx->ns);
		kfree(ctx);
	}
	return ret;
}

static void cgroup_file_release(struct kernfs_open_file *of)
{
	struct cftype *cft = of_cft(of);
	struct cgroup_file_ctx *ctx = of->priv;

	if (cft->release)
		cft->release(of);
	put_cgroup_ns(ctx->ns);
	kfree(ctx);
}

static ssize_t cgroup_file_write(struct kernfs_open_file *of, char *buf,
				 size_t nbytes, loff_t off)
{
	struct cgroup_file_ctx *ctx = of->priv;
	struct cgroup *cgrp = of->kn->parent->priv;
	struct cftype *cft = of_cft(of);
	struct cgroup_subsys_state *css;
	int ret;

	if (!nbytes)
		return 0;

	/*
	 * If namespaces are delegation boundaries, disallow writes to
	 * files in an non-init namespace root from inside the namespace
	 * except for the files explicitly marked delegatable -
	 * cgroup.procs and cgroup.subtree_control.
	 */
	if ((cgrp->root->flags & CGRP_ROOT_NS_DELEGATE) &&
	    !(cft->flags & CFTYPE_NS_DELEGATABLE) &&
	    ctx->ns != &init_cgroup_ns && ctx->ns->root_cset->dfl_cgrp == cgrp)
		return -EPERM;

	if (cft->write)
		return cft->write(of, buf, nbytes, off);

	/*
	 * kernfs guarantees that a file isn't deleted with operations in
	 * flight, which means that the matching css is and stays alive and
	 * doesn't need to be pinned.  The RCU locking is not necessary
	 * either.  It's just for the convenience of using cgroup_css().
	 */
	rcu_read_lock();
	css = cgroup_css(cgrp, cft->ss);
	rcu_read_unlock();

	if (cft->write_u64) {
		unsigned long long v;
		ret = kstrtoull(buf, 0, &v);
		if (!ret)
			ret = cft->write_u64(css, cft, v);
	} else if (cft->write_s64) {
		long long v;
		ret = kstrtoll(buf, 0, &v);
		if (!ret)
			ret = cft->write_s64(css, cft, v);
	} else {
		ret = -EINVAL;
	}

	return ret ?: nbytes;
}

static __poll_t cgroup_file_poll(struct kernfs_open_file *of, poll_table *pt)
{
	struct cftype *cft = of_cft(of);

	if (cft->poll)
		return cft->poll(of, pt);

	return kernfs_generic_poll(of, pt);
}

static void *cgroup_seqfile_start(struct seq_file *seq, loff_t *ppos)
{
	return seq_cft(seq)->seq_start(seq, ppos);
}

static void *cgroup_seqfile_next(struct seq_file *seq, void *v, loff_t *ppos)
{
	return seq_cft(seq)->seq_next(seq, v, ppos);
}

static void cgroup_seqfile_stop(struct seq_file *seq, void *v)
{
	if (seq_cft(seq)->seq_stop)
		seq_cft(seq)->seq_stop(seq, v);
}

static int cgroup_seqfile_show(struct seq_file *m, void *arg)
{
	struct cftype *cft = seq_cft(m);
	struct cgroup_subsys_state *css = seq_css(m);

	if (cft->seq_show)
		return cft->seq_show(m, arg);

	if (cft->read_u64)
		seq_printf(m, "%llu\n", cft->read_u64(css, cft));
	else if (cft->read_s64)
		seq_printf(m, "%lld\n", cft->read_s64(css, cft));
	else
		return -EINVAL;
	return 0;
}

static struct kernfs_ops cgroup_kf_single_ops = {
	.atomic_write_len	= PAGE_SIZE,
	.open			= cgroup_file_open,
	.release		= cgroup_file_release,
	.write			= cgroup_file_write,
	.poll			= cgroup_file_poll,
	.seq_show		= cgroup_seqfile_show,
};

static struct kernfs_ops cgroup_kf_ops = {
	.atomic_write_len	= PAGE_SIZE,
	.open			= cgroup_file_open,
	.release		= cgroup_file_release,
	.write			= cgroup_file_write,
	.poll			= cgroup_file_poll,
	.seq_start		= cgroup_seqfile_start,
	.seq_next		= cgroup_seqfile_next,
	.seq_stop		= cgroup_seqfile_stop,
	.seq_show		= cgroup_seqfile_show,
};

/* set uid and gid of cgroup dirs and files to that of the creator */
static int cgroup_kn_set_ugid(struct kernfs_node *kn)
{
	struct iattr iattr = { .ia_valid = ATTR_UID | ATTR_GID,
			       .ia_uid = current_fsuid(),
			       .ia_gid = current_fsgid(), };

	if (uid_eq(iattr.ia_uid, GLOBAL_ROOT_UID) &&
	    gid_eq(iattr.ia_gid, GLOBAL_ROOT_GID))
		return 0;

	return kernfs_setattr(kn, &iattr);
}

static void cgroup_file_notify_timer(struct timer_list *timer)
{
	cgroup_file_notify(container_of(timer, struct cgroup_file,
					notify_timer));
}

static int cgroup_add_file(struct cgroup_subsys_state *css, struct cgroup *cgrp,
			   struct cftype *cft)
{
	char name[CGROUP_FILE_NAME_MAX];
	struct kernfs_node *kn;
	struct lock_class_key *key = NULL;
	int ret;

#ifdef CONFIG_DEBUG_LOCK_ALLOC
	key = &cft->lockdep_key;
#endif
	kn = __kernfs_create_file(cgrp->kn, cgroup_file_name(cgrp, cft, name),
				  cgroup_file_mode(cft),
				  GLOBAL_ROOT_UID, GLOBAL_ROOT_GID,
				  0, cft->kf_ops, cft,
				  NULL, key);
	if (IS_ERR(kn))
		return PTR_ERR(kn);

	ret = cgroup_kn_set_ugid(kn);
	if (ret) {
		kernfs_remove(kn);
		return ret;
	}

	if (cft->file_offset) {
		struct cgroup_file *cfile = (void *)css + cft->file_offset;

		timer_setup(&cfile->notify_timer, cgroup_file_notify_timer, 0);

		spin_lock_irq(&cgroup_file_kn_lock);
		cfile->kn = kn;
		spin_unlock_irq(&cgroup_file_kn_lock);
	}

	return 0;
}

/**
 * cgroup_addrm_files - add or remove files to a cgroup directory
 * @css: the target css
 * @cgrp: the target cgroup (usually css->cgroup)
 * @cfts: array of cftypes to be added
 * @is_add: whether to add or remove
 *
 * Depending on @is_add, add or remove files defined by @cfts on @cgrp.
 * For removals, this function never fails.
 */
static int cgroup_addrm_files(struct cgroup_subsys_state *css,
			      struct cgroup *cgrp, struct cftype cfts[],
			      bool is_add)
{
	struct cftype *cft, *cft_end = NULL;
	int ret = 0;

	lockdep_assert_held(&cgroup_mutex);

restart:
	for (cft = cfts; cft != cft_end && cft->name[0] != '\0'; cft++) {
		/* does cft->flags tell us to skip this file on @cgrp? */
		if ((cft->flags & __CFTYPE_ONLY_ON_DFL) && !cgroup_on_dfl(cgrp))
			continue;
		if ((cft->flags & __CFTYPE_NOT_ON_DFL) && cgroup_on_dfl(cgrp))
			continue;
		if ((cft->flags & CFTYPE_NOT_ON_ROOT) && !cgroup_parent(cgrp))
			continue;
		if ((cft->flags & CFTYPE_ONLY_ON_ROOT) && cgroup_parent(cgrp))
			continue;
		if ((cft->flags & CFTYPE_DEBUG) && !cgroup_debug)
			continue;
		if (is_add) {
			ret = cgroup_add_file(css, cgrp, cft);
			if (ret) {
				pr_warn("%s: failed to add %s, err=%d\n",
					__func__, cft->name, ret);
				cft_end = cft;
				is_add = false;
				goto restart;
			}
		} else {
			cgroup_rm_file(cgrp, cft);
		}
	}
	return ret;
}

static int cgroup_apply_cftypes(struct cftype *cfts, bool is_add)
{
	struct cgroup_subsys *ss = cfts[0].ss;
	struct cgroup *root = &ss->root->cgrp;
	struct cgroup_subsys_state *css;
	int ret = 0;

	lockdep_assert_held(&cgroup_mutex);

	/* add/rm files for all cgroups created before */
	css_for_each_descendant_pre(css, cgroup_css(root, ss)) {
		struct cgroup *cgrp = css->cgroup;

		if (!(css->flags & CSS_VISIBLE))
			continue;

		ret = cgroup_addrm_files(css, cgrp, cfts, is_add);
		if (ret)
			break;
	}

	if (is_add && !ret)
		kernfs_activate(root->kn);
	return ret;
}

static void cgroup_exit_cftypes(struct cftype *cfts)
{
	struct cftype *cft;

	for (cft = cfts; cft->name[0] != '\0'; cft++) {
		/* free copy for custom atomic_write_len, see init_cftypes() */
		if (cft->max_write_len && cft->max_write_len != PAGE_SIZE)
			kfree(cft->kf_ops);
		cft->kf_ops = NULL;
		cft->ss = NULL;

		/* revert flags set by cgroup core while adding @cfts */
		cft->flags &= ~(__CFTYPE_ONLY_ON_DFL | __CFTYPE_NOT_ON_DFL |
				__CFTYPE_ADDED);
	}
}

static int cgroup_init_cftypes(struct cgroup_subsys *ss, struct cftype *cfts)
{
	struct cftype *cft;
	int ret = 0;

	for (cft = cfts; cft->name[0] != '\0'; cft++) {
		struct kernfs_ops *kf_ops;

		WARN_ON(cft->ss || cft->kf_ops);

		if (cft->flags & __CFTYPE_ADDED) {
			ret = -EBUSY;
			break;
		}

		if (cft->seq_start)
			kf_ops = &cgroup_kf_ops;
		else
			kf_ops = &cgroup_kf_single_ops;

		/*
		 * Ugh... if @cft wants a custom max_write_len, we need to
		 * make a copy of kf_ops to set its atomic_write_len.
		 */
		if (cft->max_write_len && cft->max_write_len != PAGE_SIZE) {
			kf_ops = kmemdup(kf_ops, sizeof(*kf_ops), GFP_KERNEL);
			if (!kf_ops) {
				ret = -ENOMEM;
				break;
			}
			kf_ops->atomic_write_len = cft->max_write_len;
		}

		cft->kf_ops = kf_ops;
		cft->ss = ss;
		cft->flags |= __CFTYPE_ADDED;
	}

	if (ret)
		cgroup_exit_cftypes(cfts);
	return ret;
}

static int cgroup_rm_cftypes_locked(struct cftype *cfts)
{
	lockdep_assert_held(&cgroup_mutex);

	list_del(&cfts->node);
	cgroup_apply_cftypes(cfts, false);
	cgroup_exit_cftypes(cfts);
	return 0;
}

/**
 * cgroup_rm_cftypes - remove an array of cftypes from a subsystem
 * @cfts: zero-length name terminated array of cftypes
 *
 * Unregister @cfts.  Files described by @cfts are removed from all
 * existing cgroups and all future cgroups won't have them either.  This
 * function can be called anytime whether @cfts' subsys is attached or not.
 *
 * Returns 0 on successful unregistration, -ENOENT if @cfts is not
 * registered.
 */
int cgroup_rm_cftypes(struct cftype *cfts)
{
	int ret;

	if (!cfts || cfts[0].name[0] == '\0')
		return 0;

	if (!(cfts[0].flags & __CFTYPE_ADDED))
		return -ENOENT;

	mutex_lock(&cgroup_mutex);
	ret = cgroup_rm_cftypes_locked(cfts);
	mutex_unlock(&cgroup_mutex);
	return ret;
}

/**
 * cgroup_add_cftypes - add an array of cftypes to a subsystem
 * @ss: target cgroup subsystem
 * @cfts: zero-length name terminated array of cftypes
 *
 * Register @cfts to @ss.  Files described by @cfts are created for all
 * existing cgroups to which @ss is attached and all future cgroups will
 * have them too.  This function can be called anytime whether @ss is
 * attached or not.
 *
 * Returns 0 on successful registration, -errno on failure.  Note that this
 * function currently returns 0 as long as @cfts registration is successful
 * even if some file creation attempts on existing cgroups fail.
 */
static int cgroup_add_cftypes(struct cgroup_subsys *ss, struct cftype *cfts)
{
	int ret;

	if (!cgroup_ssid_enabled(ss->id))
		return 0;

	if (!cfts || cfts[0].name[0] == '\0')
		return 0;

	ret = cgroup_init_cftypes(ss, cfts);
	if (ret)
		return ret;

	mutex_lock(&cgroup_mutex);

	list_add_tail(&cfts->node, &ss->cfts);
	ret = cgroup_apply_cftypes(cfts, true);
	if (ret)
		cgroup_rm_cftypes_locked(cfts);

	mutex_unlock(&cgroup_mutex);
	return ret;
}

/**
 * cgroup_add_dfl_cftypes - add an array of cftypes for default hierarchy
 * @ss: target cgroup subsystem
 * @cfts: zero-length name terminated array of cftypes
 *
 * Similar to cgroup_add_cftypes() but the added files are only used for
 * the default hierarchy.
 */
int cgroup_add_dfl_cftypes(struct cgroup_subsys *ss, struct cftype *cfts)
{
	struct cftype *cft;

	for (cft = cfts; cft && cft->name[0] != '\0'; cft++)
		cft->flags |= __CFTYPE_ONLY_ON_DFL;
	return cgroup_add_cftypes(ss, cfts);
}

/**
 * cgroup_add_legacy_cftypes - add an array of cftypes for legacy hierarchies
 * @ss: target cgroup subsystem
 * @cfts: zero-length name terminated array of cftypes
 *
 * Similar to cgroup_add_cftypes() but the added files are only used for
 * the legacy hierarchies.
 */
int cgroup_add_legacy_cftypes(struct cgroup_subsys *ss, struct cftype *cfts)
{
	struct cftype *cft;

	for (cft = cfts; cft && cft->name[0] != '\0'; cft++)
		cft->flags |= __CFTYPE_NOT_ON_DFL;
	return cgroup_add_cftypes(ss, cfts);
}

/**
 * cgroup_file_notify - generate a file modified event for a cgroup_file
 * @cfile: target cgroup_file
 *
 * @cfile must have been obtained by setting cftype->file_offset.
 */
void cgroup_file_notify(struct cgroup_file *cfile)
{
	unsigned long flags;

	spin_lock_irqsave(&cgroup_file_kn_lock, flags);
	if (cfile->kn) {
		unsigned long last = cfile->notified_at;
		unsigned long next = last + CGROUP_FILE_NOTIFY_MIN_INTV;

		if (time_in_range(jiffies, last, next)) {
			timer_reduce(&cfile->notify_timer, next);
		} else {
			kernfs_notify(cfile->kn);
			cfile->notified_at = jiffies;
		}
	}
	spin_unlock_irqrestore(&cgroup_file_kn_lock, flags);
}

/**
 * css_next_child - find the next child of a given css
 * @pos: the current position (%NULL to initiate traversal)
 * @parent: css whose children to walk
 *
 * This function returns the next child of @parent and should be called
 * under either cgroup_mutex or RCU read lock.  The only requirement is
 * that @parent and @pos are accessible.  The next sibling is guaranteed to
 * be returned regardless of their states.
 *
 * If a subsystem synchronizes ->css_online() and the start of iteration, a
 * css which finished ->css_online() is guaranteed to be visible in the
 * future iterations and will stay visible until the last reference is put.
 * A css which hasn't finished ->css_online() or already finished
 * ->css_offline() may show up during traversal.  It's each subsystem's
 * responsibility to synchronize against on/offlining.
 */
struct cgroup_subsys_state *css_next_child(struct cgroup_subsys_state *pos,
					   struct cgroup_subsys_state *parent)
{
	struct cgroup_subsys_state *next;

	cgroup_assert_mutex_or_rcu_locked();

	/*
	 * @pos could already have been unlinked from the sibling list.
	 * Once a cgroup is removed, its ->sibling.next is no longer
	 * updated when its next sibling changes.  CSS_RELEASED is set when
	 * @pos is taken off list, at which time its next pointer is valid,
	 * and, as releases are serialized, the one pointed to by the next
	 * pointer is guaranteed to not have started release yet.  This
	 * implies that if we observe !CSS_RELEASED on @pos in this RCU
	 * critical section, the one pointed to by its next pointer is
	 * guaranteed to not have finished its RCU grace period even if we
	 * have dropped rcu_read_lock() in-between iterations.
	 *
	 * If @pos has CSS_RELEASED set, its next pointer can't be
	 * dereferenced; however, as each css is given a monotonically
	 * increasing unique serial number and always appended to the
	 * sibling list, the next one can be found by walking the parent's
	 * children until the first css with higher serial number than
	 * @pos's.  While this path can be slower, it happens iff iteration
	 * races against release and the race window is very small.
	 */
	if (!pos) {
		next = list_entry_rcu(parent->children.next, struct cgroup_subsys_state, sibling);
	} else if (likely(!(pos->flags & CSS_RELEASED))) {
		next = list_entry_rcu(pos->sibling.next, struct cgroup_subsys_state, sibling);
	} else {
		list_for_each_entry_rcu(next, &parent->children, sibling,
					lockdep_is_held(&cgroup_mutex))
			if (next->serial_nr > pos->serial_nr)
				break;
	}

	/*
	 * @next, if not pointing to the head, can be dereferenced and is
	 * the next sibling.
	 */
	if (&next->sibling != &parent->children)
		return next;
	return NULL;
}

/**
 * css_next_descendant_pre - find the next descendant for pre-order walk
 * @pos: the current position (%NULL to initiate traversal)
 * @root: css whose descendants to walk
 *
 * To be used by css_for_each_descendant_pre().  Find the next descendant
 * to visit for pre-order traversal of @root's descendants.  @root is
 * included in the iteration and the first node to be visited.
 *
 * While this function requires cgroup_mutex or RCU read locking, it
 * doesn't require the whole traversal to be contained in a single critical
 * section.  This function will return the correct next descendant as long
 * as both @pos and @root are accessible and @pos is a descendant of @root.
 *
 * If a subsystem synchronizes ->css_online() and the start of iteration, a
 * css which finished ->css_online() is guaranteed to be visible in the
 * future iterations and will stay visible until the last reference is put.
 * A css which hasn't finished ->css_online() or already finished
 * ->css_offline() may show up during traversal.  It's each subsystem's
 * responsibility to synchronize against on/offlining.
 */
struct cgroup_subsys_state *
css_next_descendant_pre(struct cgroup_subsys_state *pos,
			struct cgroup_subsys_state *root)
{
	struct cgroup_subsys_state *next;

	cgroup_assert_mutex_or_rcu_locked();

	/* if first iteration, visit @root */
	if (!pos)
		return root;

	/* visit the first child if exists */
	next = css_next_child(NULL, pos);
	if (next)
		return next;

	/* no child, visit my or the closest ancestor's next sibling */
	while (pos != root) {
		next = css_next_child(pos, pos->parent);
		if (next)
			return next;
		pos = pos->parent;
	}

	return NULL;
}
EXPORT_SYMBOL_GPL(css_next_descendant_pre);

/**
 * css_rightmost_descendant - return the rightmost descendant of a css
 * @pos: css of interest
 *
 * Return the rightmost descendant of @pos.  If there's no descendant, @pos
 * is returned.  This can be used during pre-order traversal to skip
 * subtree of @pos.
 *
 * While this function requires cgroup_mutex or RCU read locking, it
 * doesn't require the whole traversal to be contained in a single critical
 * section.  This function will return the correct rightmost descendant as
 * long as @pos is accessible.
 */
struct cgroup_subsys_state *
css_rightmost_descendant(struct cgroup_subsys_state *pos)
{
	struct cgroup_subsys_state *last, *tmp;

	cgroup_assert_mutex_or_rcu_locked();

	do {
		last = pos;
		/* ->prev isn't RCU safe, walk ->next till the end */
		pos = NULL;
		css_for_each_child(tmp, last)
			pos = tmp;
	} while (pos);

	return last;
}

static struct cgroup_subsys_state *
css_leftmost_descendant(struct cgroup_subsys_state *pos)
{
	struct cgroup_subsys_state *last;

	do {
		last = pos;
		pos = css_next_child(NULL, pos);
	} while (pos);

	return last;
}

/**
 * css_next_descendant_post - find the next descendant for post-order walk
 * @pos: the current position (%NULL to initiate traversal)
 * @root: css whose descendants to walk
 *
 * To be used by css_for_each_descendant_post().  Find the next descendant
 * to visit for post-order traversal of @root's descendants.  @root is
 * included in the iteration and the last node to be visited.
 *
 * While this function requires cgroup_mutex or RCU read locking, it
 * doesn't require the whole traversal to be contained in a single critical
 * section.  This function will return the correct next descendant as long
 * as both @pos and @cgroup are accessible and @pos is a descendant of
 * @cgroup.
 *
 * If a subsystem synchronizes ->css_online() and the start of iteration, a
 * css which finished ->css_online() is guaranteed to be visible in the
 * future iterations and will stay visible until the last reference is put.
 * A css which hasn't finished ->css_online() or already finished
 * ->css_offline() may show up during traversal.  It's each subsystem's
 * responsibility to synchronize against on/offlining.
 */
struct cgroup_subsys_state *
css_next_descendant_post(struct cgroup_subsys_state *pos,
			 struct cgroup_subsys_state *root)
{
	struct cgroup_subsys_state *next;

	cgroup_assert_mutex_or_rcu_locked();

	/* if first iteration, visit leftmost descendant which may be @root */
	if (!pos)
		return css_leftmost_descendant(root);

	/* if we visited @root, we're done */
	if (pos == root)
		return NULL;

	/* if there's an unvisited sibling, visit its leftmost descendant */
	next = css_next_child(pos, pos->parent);
	if (next)
		return css_leftmost_descendant(next);

	/* no sibling left, visit parent */
	return pos->parent;
}

/**
 * css_has_online_children - does a css have online children
 * @css: the target css
 *
 * Returns %true if @css has any online children; otherwise, %false.  This
 * function can be called from any context but the caller is responsible
 * for synchronizing against on/offlining as necessary.
 */
bool css_has_online_children(struct cgroup_subsys_state *css)
{
	struct cgroup_subsys_state *child;
	bool ret = false;

	rcu_read_lock();
	css_for_each_child(child, css) {
		if (child->flags & CSS_ONLINE) {
			ret = true;
			break;
		}
	}
	rcu_read_unlock();
	return ret;
}

static struct css_set *css_task_iter_next_css_set(struct css_task_iter *it)
{
	struct list_head *l;
	struct cgrp_cset_link *link;
	struct css_set *cset;

	lockdep_assert_held(&css_set_lock);

	/* find the next threaded cset */
	if (it->tcset_pos) {
		l = it->tcset_pos->next;

		if (l != it->tcset_head) {
			it->tcset_pos = l;
			return container_of(l, struct css_set,
					    threaded_csets_node);
		}

		it->tcset_pos = NULL;
	}

	/* find the next cset */
	l = it->cset_pos;
	l = l->next;
	if (l == it->cset_head) {
		it->cset_pos = NULL;
		return NULL;
	}

	if (it->ss) {
		cset = container_of(l, struct css_set, e_cset_node[it->ss->id]);
	} else {
		link = list_entry(l, struct cgrp_cset_link, cset_link);
		cset = link->cset;
	}

	it->cset_pos = l;

	/* initialize threaded css_set walking */
	if (it->flags & CSS_TASK_ITER_THREADED) {
		if (it->cur_dcset)
			put_css_set_locked(it->cur_dcset);
		it->cur_dcset = cset;
		get_css_set(cset);

		it->tcset_head = &cset->threaded_csets;
		it->tcset_pos = &cset->threaded_csets;
	}

	return cset;
}

/**
 * css_task_iter_advance_css_set - advance a task iterator to the next css_set
 * @it: the iterator to advance
 *
 * Advance @it to the next css_set to walk.
 */
static void css_task_iter_advance_css_set(struct css_task_iter *it)
{
	struct css_set *cset;

	lockdep_assert_held(&css_set_lock);

	/* Advance to the next non-empty css_set and find first non-empty tasks list*/
	while ((cset = css_task_iter_next_css_set(it))) {
		if (!list_empty(&cset->tasks)) {
			it->cur_tasks_head = &cset->tasks;
			break;
		} else if (!list_empty(&cset->mg_tasks)) {
			it->cur_tasks_head = &cset->mg_tasks;
			break;
		} else if (!list_empty(&cset->dying_tasks)) {
			it->cur_tasks_head = &cset->dying_tasks;
			break;
		}
	}
	if (!cset) {
		it->task_pos = NULL;
		return;
	}
	it->task_pos = it->cur_tasks_head->next;

	/*
	 * We don't keep css_sets locked across iteration steps and thus
	 * need to take steps to ensure that iteration can be resumed after
	 * the lock is re-acquired.  Iteration is performed at two levels -
	 * css_sets and tasks in them.
	 *
	 * Once created, a css_set never leaves its cgroup lists, so a
	 * pinned css_set is guaranteed to stay put and we can resume
	 * iteration afterwards.
	 *
	 * Tasks may leave @cset across iteration steps.  This is resolved
	 * by registering each iterator with the css_set currently being
	 * walked and making css_set_move_task() advance iterators whose
	 * next task is leaving.
	 */
	if (it->cur_cset) {
		list_del(&it->iters_node);
		put_css_set_locked(it->cur_cset);
	}
	get_css_set(cset);
	it->cur_cset = cset;
	list_add(&it->iters_node, &cset->task_iters);
}

static void css_task_iter_skip(struct css_task_iter *it,
			       struct task_struct *task)
{
	lockdep_assert_held(&css_set_lock);

	if (it->task_pos == &task->cg_list) {
		it->task_pos = it->task_pos->next;
		it->flags |= CSS_TASK_ITER_SKIPPED;
	}
}

static void css_task_iter_advance(struct css_task_iter *it)
{
	struct task_struct *task;

	lockdep_assert_held(&css_set_lock);
repeat:
	if (it->task_pos) {
		/*
		 * Advance iterator to find next entry. We go through cset
		 * tasks, mg_tasks and dying_tasks, when consumed we move onto
		 * the next cset.
		 */
		if (it->flags & CSS_TASK_ITER_SKIPPED)
			it->flags &= ~CSS_TASK_ITER_SKIPPED;
		else
			it->task_pos = it->task_pos->next;

		if (it->task_pos == &it->cur_cset->tasks) {
			it->cur_tasks_head = &it->cur_cset->mg_tasks;
			it->task_pos = it->cur_tasks_head->next;
		}
		if (it->task_pos == &it->cur_cset->mg_tasks) {
			it->cur_tasks_head = &it->cur_cset->dying_tasks;
			it->task_pos = it->cur_tasks_head->next;
		}
		if (it->task_pos == &it->cur_cset->dying_tasks)
			css_task_iter_advance_css_set(it);
	} else {
		/* called from start, proceed to the first cset */
		css_task_iter_advance_css_set(it);
	}

	if (!it->task_pos)
		return;

	task = list_entry(it->task_pos, struct task_struct, cg_list);

	if (it->flags & CSS_TASK_ITER_PROCS) {
		/* if PROCS, skip over tasks which aren't group leaders */
		if (!thread_group_leader(task))
			goto repeat;

		/* and dying leaders w/o live member threads */
		if (it->cur_tasks_head == &it->cur_cset->dying_tasks &&
		    !atomic_read(&task->signal->live))
			goto repeat;
	} else {
		/* skip all dying ones */
		if (it->cur_tasks_head == &it->cur_cset->dying_tasks)
			goto repeat;
	}
}

/**
 * css_task_iter_start - initiate task iteration
 * @css: the css to walk tasks of
 * @flags: CSS_TASK_ITER_* flags
 * @it: the task iterator to use
 *
 * Initiate iteration through the tasks of @css.  The caller can call
 * css_task_iter_next() to walk through the tasks until the function
 * returns NULL.  On completion of iteration, css_task_iter_end() must be
 * called.
 */
void css_task_iter_start(struct cgroup_subsys_state *css, unsigned int flags,
			 struct css_task_iter *it)
{
	memset(it, 0, sizeof(*it));

	spin_lock_irq(&css_set_lock);

	it->ss = css->ss;
	it->flags = flags;

	if (CGROUP_HAS_SUBSYS_CONFIG && it->ss)
		it->cset_pos = &css->cgroup->e_csets[css->ss->id];
	else
		it->cset_pos = &css->cgroup->cset_links;

	it->cset_head = it->cset_pos;

	css_task_iter_advance(it);

	spin_unlock_irq(&css_set_lock);
}

/**
 * css_task_iter_next - return the next task for the iterator
 * @it: the task iterator being iterated
 *
 * The "next" function for task iteration.  @it should have been
 * initialized via css_task_iter_start().  Returns NULL when the iteration
 * reaches the end.
 */
struct task_struct *css_task_iter_next(struct css_task_iter *it)
{
	if (it->cur_task) {
		put_task_struct(it->cur_task);
		it->cur_task = NULL;
	}

	spin_lock_irq(&css_set_lock);

	/* @it may be half-advanced by skips, finish advancing */
	if (it->flags & CSS_TASK_ITER_SKIPPED)
		css_task_iter_advance(it);

	if (it->task_pos) {
		it->cur_task = list_entry(it->task_pos, struct task_struct,
					  cg_list);
		get_task_struct(it->cur_task);
		css_task_iter_advance(it);
	}

	spin_unlock_irq(&css_set_lock);

	return it->cur_task;
}

/**
 * css_task_iter_end - finish task iteration
 * @it: the task iterator to finish
 *
 * Finish task iteration started by css_task_iter_start().
 */
void css_task_iter_end(struct css_task_iter *it)
{
	if (it->cur_cset) {
		spin_lock_irq(&css_set_lock);
		list_del(&it->iters_node);
		put_css_set_locked(it->cur_cset);
		spin_unlock_irq(&css_set_lock);
	}

	if (it->cur_dcset)
		put_css_set(it->cur_dcset);

	if (it->cur_task)
		put_task_struct(it->cur_task);
}

static void cgroup_procs_release(struct kernfs_open_file *of)
{
	struct cgroup_file_ctx *ctx = of->priv;

	if (ctx->procs.started)
		css_task_iter_end(&ctx->procs.iter);
}

static void *cgroup_procs_next(struct seq_file *s, void *v, loff_t *pos)
{
	struct kernfs_open_file *of = s->private;
	struct cgroup_file_ctx *ctx = of->priv;

	if (pos)
		(*pos)++;

	return css_task_iter_next(&ctx->procs.iter);
}

static void *__cgroup_procs_start(struct seq_file *s, loff_t *pos,
				  unsigned int iter_flags)
{
	struct kernfs_open_file *of = s->private;
	struct cgroup *cgrp = seq_css(s)->cgroup;
	struct cgroup_file_ctx *ctx = of->priv;
	struct css_task_iter *it = &ctx->procs.iter;

	/*
	 * When a seq_file is seeked, it's always traversed sequentially
	 * from position 0, so we can simply keep iterating on !0 *pos.
	 */
	if (!ctx->procs.started) {
		if (WARN_ON_ONCE((*pos)))
			return ERR_PTR(-EINVAL);
		css_task_iter_start(&cgrp->self, iter_flags, it);
		ctx->procs.started = true;
	} else if (!(*pos)) {
		css_task_iter_end(it);
		css_task_iter_start(&cgrp->self, iter_flags, it);
	} else
		return it->cur_task;

	return cgroup_procs_next(s, NULL, NULL);
}

static void *cgroup_procs_start(struct seq_file *s, loff_t *pos)
{
	struct cgroup *cgrp = seq_css(s)->cgroup;

	/*
	 * All processes of a threaded subtree belong to the domain cgroup
	 * of the subtree.  Only threads can be distributed across the
	 * subtree.  Reject reads on cgroup.procs in the subtree proper.
	 * They're always empty anyway.
	 */
	if (cgroup_is_threaded(cgrp))
		return ERR_PTR(-EOPNOTSUPP);

	return __cgroup_procs_start(s, pos, CSS_TASK_ITER_PROCS |
					    CSS_TASK_ITER_THREADED);
}

static int cgroup_procs_show(struct seq_file *s, void *v)
{
	seq_printf(s, "%d\n", task_pid_vnr(v));
	return 0;
}

static int cgroup_may_write(const struct cgroup *cgrp, struct super_block *sb)
{
	int ret;
	struct inode *inode;

	lockdep_assert_held(&cgroup_mutex);

	inode = kernfs_get_inode(sb, cgrp->procs_file.kn);
	if (!inode)
		return -ENOMEM;

	ret = inode_permission(&init_user_ns, inode, MAY_WRITE);
	iput(inode);
	return ret;
}

static int cgroup_procs_write_permission(struct cgroup *src_cgrp,
					 struct cgroup *dst_cgrp,
					 struct super_block *sb,
					 struct cgroup_namespace *ns)
{
	struct cgroup *com_cgrp = src_cgrp;
	int ret;

	lockdep_assert_held(&cgroup_mutex);

	/* find the common ancestor */
	while (!cgroup_is_descendant(dst_cgrp, com_cgrp))
		com_cgrp = cgroup_parent(com_cgrp);

	/* %current should be authorized to migrate to the common ancestor */
	ret = cgroup_may_write(com_cgrp, sb);
	if (ret)
		return ret;

	/*
	 * If namespaces are delegation boundaries, %current must be able
	 * to see both source and destination cgroups from its namespace.
	 */
	if ((cgrp_dfl_root.flags & CGRP_ROOT_NS_DELEGATE) &&
	    (!cgroup_is_descendant(src_cgrp, ns->root_cset->dfl_cgrp) ||
	     !cgroup_is_descendant(dst_cgrp, ns->root_cset->dfl_cgrp)))
		return -ENOENT;

	return 0;
}

static int cgroup_attach_permissions(struct cgroup *src_cgrp,
				     struct cgroup *dst_cgrp,
				     struct super_block *sb, bool threadgroup,
				     struct cgroup_namespace *ns)
{
	int ret = 0;

	ret = cgroup_procs_write_permission(src_cgrp, dst_cgrp, sb, ns);
	if (ret)
		return ret;

	ret = cgroup_migrate_vet_dst(dst_cgrp);
	if (ret)
		return ret;

	if (!threadgroup && (src_cgrp->dom_cgrp != dst_cgrp->dom_cgrp))
		ret = -EOPNOTSUPP;

	return ret;
}

static ssize_t __cgroup_procs_write(struct kernfs_open_file *of, char *buf,
				    bool threadgroup)
{
	struct cgroup_file_ctx *ctx = of->priv;
	struct cgroup *src_cgrp, *dst_cgrp;
	struct task_struct *task;
	const struct cred *saved_cred;
	ssize_t ret;
	bool threadgroup_locked;

	dst_cgrp = cgroup_kn_lock_live(of->kn, false);
	if (!dst_cgrp)
		return -ENODEV;

	task = cgroup_procs_write_start(buf, threadgroup, &threadgroup_locked);
	ret = PTR_ERR_OR_ZERO(task);
	if (ret)
		goto out_unlock;

	/* find the source cgroup */
	spin_lock_irq(&css_set_lock);
	src_cgrp = task_cgroup_from_root(task, &cgrp_dfl_root);
	spin_unlock_irq(&css_set_lock);

	/*
	 * Process and thread migrations follow same delegation rule. Check
	 * permissions using the credentials from file open to protect against
	 * inherited fd attacks.
	 */
	saved_cred = override_creds(of->file->f_cred);
	ret = cgroup_attach_permissions(src_cgrp, dst_cgrp,
					of->file->f_path.dentry->d_sb,
					threadgroup, ctx->ns);
	revert_creds(saved_cred);
	if (ret)
		goto out_finish;

	ret = cgroup_attach_task(dst_cgrp, task, threadgroup);

out_finish:
	cgroup_procs_write_finish(task, threadgroup_locked);
out_unlock:
	cgroup_kn_unlock(of->kn);

	return ret;
}

static ssize_t cgroup_procs_write(struct kernfs_open_file *of,
				  char *buf, size_t nbytes, loff_t off)
{
	return __cgroup_procs_write(of, buf, true) ?: nbytes;
}

static void *cgroup_threads_start(struct seq_file *s, loff_t *pos)
{
	return __cgroup_procs_start(s, pos, 0);
}

static ssize_t cgroup_threads_write(struct kernfs_open_file *of,
				    char *buf, size_t nbytes, loff_t off)
{
	return __cgroup_procs_write(of, buf, false) ?: nbytes;
}

/* cgroup core interface files for the default hierarchy */
static struct cftype cgroup_base_files[] = {
	{
		.name = "cgroup.type",
		.flags = CFTYPE_NOT_ON_ROOT,
		.seq_show = cgroup_type_show,
		.write = cgroup_type_write,
	},
	{
		.name = "cgroup.procs",
		.flags = CFTYPE_NS_DELEGATABLE,
		.file_offset = offsetof(struct cgroup, procs_file),
		.release = cgroup_procs_release,
		.seq_start = cgroup_procs_start,
		.seq_next = cgroup_procs_next,
		.seq_show = cgroup_procs_show,
		.write = cgroup_procs_write,
	},
	{
		.name = "cgroup.threads",
		.flags = CFTYPE_NS_DELEGATABLE,
		.release = cgroup_procs_release,
		.seq_start = cgroup_threads_start,
		.seq_next = cgroup_procs_next,
		.seq_show = cgroup_procs_show,
		.write = cgroup_threads_write,
	},
	{
		.name = "cgroup.controllers",
		.seq_show = cgroup_controllers_show,
	},
	{
		.name = "cgroup.subtree_control",
		.flags = CFTYPE_NS_DELEGATABLE,
		.seq_show = cgroup_subtree_control_show,
		.write = cgroup_subtree_control_write,
	},
	{
		.name = "cgroup.events",
		.flags = CFTYPE_NOT_ON_ROOT,
		.file_offset = offsetof(struct cgroup, events_file),
		.seq_show = cgroup_events_show,
	},
	{
		.name = "cgroup.max.descendants",
		.seq_show = cgroup_max_descendants_show,
		.write = cgroup_max_descendants_write,
	},
	{
		.name = "cgroup.max.depth",
		.seq_show = cgroup_max_depth_show,
		.write = cgroup_max_depth_write,
	},
	{
		.name = "cgroup.stat",
		.seq_show = cgroup_stat_show,
	},
	{
		.name = "cgroup.freeze",
		.flags = CFTYPE_NOT_ON_ROOT,
		.seq_show = cgroup_freeze_show,
		.write = cgroup_freeze_write,
	},
	{
		.name = "cgroup.kill",
		.flags = CFTYPE_NOT_ON_ROOT,
		.write = cgroup_kill_write,
	},
	{
		.name = "cpu.stat",
		.seq_show = cpu_stat_show,
	},
	{ }	/* terminate */
};

static struct cftype cgroup_psi_files[] = {
#ifdef CONFIG_PSI
	{
		.name = "io.pressure",
		.seq_show = cgroup_io_pressure_show,
		.write = cgroup_io_pressure_write,
		.poll = cgroup_pressure_poll,
		.release = cgroup_pressure_release,
	},
	{
		.name = "memory.pressure",
		.seq_show = cgroup_memory_pressure_show,
		.write = cgroup_memory_pressure_write,
		.poll = cgroup_pressure_poll,
		.release = cgroup_pressure_release,
	},
	{
		.name = "cpu.pressure",
		.seq_show = cgroup_cpu_pressure_show,
		.write = cgroup_cpu_pressure_write,
		.poll = cgroup_pressure_poll,
		.release = cgroup_pressure_release,
	},
#endif /* CONFIG_PSI */
	{ }	/* terminate */
};

/*
 * css destruction is four-stage process.
 *
 * 1. Destruction starts.  Killing of the percpu_ref is initiated.
 *    Implemented in kill_css().
 *
 * 2. When the percpu_ref is confirmed to be visible as killed on all CPUs
 *    and thus css_tryget_online() is guaranteed to fail, the css can be
 *    offlined by invoking offline_css().  After offlining, the base ref is
 *    put.  Implemented in css_killed_work_fn().
 *
 * 3. When the percpu_ref reaches zero, the only possible remaining
 *    accessors are inside RCU read sections.  css_release() schedules the
 *    RCU callback.
 *
 * 4. After the grace period, the css can be freed.  Implemented in
 *    css_free_work_fn().
 *
 * It is actually hairier because both step 2 and 4 require process context
 * and thus involve punting to css->destroy_work adding two additional
 * steps to the already complex sequence.
 */
static void css_free_rwork_fn(struct work_struct *work)
{
	struct cgroup_subsys_state *css = container_of(to_rcu_work(work),
				struct cgroup_subsys_state, destroy_rwork);
	struct cgroup_subsys *ss = css->ss;
	struct cgroup *cgrp = css->cgroup;

	percpu_ref_exit(&css->refcnt);

	if (ss) {
		/* css free path */
		struct cgroup_subsys_state *parent = css->parent;
		int id = css->id;

		ss->css_free(css);
		cgroup_idr_remove(&ss->css_idr, id);
		cgroup_put(cgrp);

		if (parent)
			css_put(parent);
	} else {
		/* cgroup free path */
		atomic_dec(&cgrp->root->nr_cgrps);
		cgroup1_pidlist_destroy_all(cgrp);
		cancel_work_sync(&cgrp->release_agent_work);

		if (cgroup_parent(cgrp)) {
			/*
			 * We get a ref to the parent, and put the ref when
			 * this cgroup is being freed, so it's guaranteed
			 * that the parent won't be destroyed before its
			 * children.
			 */
			cgroup_put(cgroup_parent(cgrp));
			kernfs_put(cgrp->kn);
			psi_cgroup_free(cgrp);
			cgroup_rstat_exit(cgrp);
			kfree(cgrp);
		} else {
			/*
			 * This is root cgroup's refcnt reaching zero,
			 * which indicates that the root should be
			 * released.
			 */
			cgroup_destroy_root(cgrp->root);
		}
	}
}

static void css_release_work_fn(struct work_struct *work)
{
	struct cgroup_subsys_state *css =
		container_of(work, struct cgroup_subsys_state, destroy_work);
	struct cgroup_subsys *ss = css->ss;
	struct cgroup *cgrp = css->cgroup;

	mutex_lock(&cgroup_mutex);

	css->flags |= CSS_RELEASED;
	list_del_rcu(&css->sibling);

	if (ss) {
		/* css release path */
		if (!list_empty(&css->rstat_css_node)) {
			cgroup_rstat_flush(cgrp);
			list_del_rcu(&css->rstat_css_node);
		}

		cgroup_idr_replace(&ss->css_idr, NULL, css->id);
		if (ss->css_released)
			ss->css_released(css);
	} else {
		struct cgroup *tcgrp;

		/* cgroup release path */
		TRACE_CGROUP_PATH(release, cgrp);

		cgroup_rstat_flush(cgrp);

		spin_lock_irq(&css_set_lock);
		for (tcgrp = cgroup_parent(cgrp); tcgrp;
		     tcgrp = cgroup_parent(tcgrp))
			tcgrp->nr_dying_descendants--;
		spin_unlock_irq(&css_set_lock);

		/*
		 * There are two control paths which try to determine
		 * cgroup from dentry without going through kernfs -
		 * cgroupstats_build() and css_tryget_online_from_dir().
		 * Those are supported by RCU protecting clearing of
		 * cgrp->kn->priv backpointer.
		 */
		if (cgrp->kn)
			RCU_INIT_POINTER(*(void __rcu __force **)&cgrp->kn->priv,
					 NULL);
	}

	mutex_unlock(&cgroup_mutex);

	INIT_RCU_WORK(&css->destroy_rwork, css_free_rwork_fn);
	queue_rcu_work(cgroup_destroy_wq, &css->destroy_rwork);
}

static void css_release(struct percpu_ref *ref)
{
	struct cgroup_subsys_state *css =
		container_of(ref, struct cgroup_subsys_state, refcnt);

	INIT_WORK(&css->destroy_work, css_release_work_fn);
	queue_work(cgroup_destroy_wq, &css->destroy_work);
}

static void init_and_link_css(struct cgroup_subsys_state *css,
			      struct cgroup_subsys *ss, struct cgroup *cgrp)
{
	lockdep_assert_held(&cgroup_mutex);

	cgroup_get_live(cgrp);

	memset(css, 0, sizeof(*css));
	css->cgroup = cgrp;
	css->ss = ss;
	css->id = -1;
	INIT_LIST_HEAD(&css->sibling);
	INIT_LIST_HEAD(&css->children);
	INIT_LIST_HEAD(&css->rstat_css_node);
	css->serial_nr = css_serial_nr_next++;
	atomic_set(&css->online_cnt, 0);

	if (cgroup_parent(cgrp)) {
		css->parent = cgroup_css(cgroup_parent(cgrp), ss);
		css_get(css->parent);
	}

	if (ss->css_rstat_flush)
		list_add_rcu(&css->rstat_css_node, &cgrp->rstat_css_list);

	BUG_ON(cgroup_css(cgrp, ss));
}

/* invoke ->css_online() on a new CSS and mark it online if successful */
static int online_css(struct cgroup_subsys_state *css)
{
	struct cgroup_subsys *ss = css->ss;
	int ret = 0;

	lockdep_assert_held(&cgroup_mutex);

	if (ss->css_online)
		ret = ss->css_online(css);
	if (!ret) {
		css->flags |= CSS_ONLINE;
		rcu_assign_pointer(css->cgroup->subsys[ss->id], css);

		atomic_inc(&css->online_cnt);
		if (css->parent)
			atomic_inc(&css->parent->online_cnt);
	}
	return ret;
}

/* if the CSS is online, invoke ->css_offline() on it and mark it offline */
static void offline_css(struct cgroup_subsys_state *css)
{
	struct cgroup_subsys *ss = css->ss;

	lockdep_assert_held(&cgroup_mutex);

	if (!(css->flags & CSS_ONLINE))
		return;

	if (ss->css_offline)
		ss->css_offline(css);

	css->flags &= ~CSS_ONLINE;
	RCU_INIT_POINTER(css->cgroup->subsys[ss->id], NULL);

	wake_up_all(&css->cgroup->offline_waitq);
}

/**
 * css_create - create a cgroup_subsys_state
 * @cgrp: the cgroup new css will be associated with
 * @ss: the subsys of new css
 *
 * Create a new css associated with @cgrp - @ss pair.  On success, the new
 * css is online and installed in @cgrp.  This function doesn't create the
 * interface files.  Returns 0 on success, -errno on failure.
 */
static struct cgroup_subsys_state *css_create(struct cgroup *cgrp,
					      struct cgroup_subsys *ss)
{
	struct cgroup *parent = cgroup_parent(cgrp);
	struct cgroup_subsys_state *parent_css = cgroup_css(parent, ss);
	struct cgroup_subsys_state *css;
	int err;

	lockdep_assert_held(&cgroup_mutex);

	css = ss->css_alloc(parent_css);
	if (!css)
		css = ERR_PTR(-ENOMEM);
	if (IS_ERR(css))
		return css;

	init_and_link_css(css, ss, cgrp);

	err = percpu_ref_init(&css->refcnt, css_release, 0, GFP_KERNEL);
	if (err)
		goto err_free_css;

	err = cgroup_idr_alloc(&ss->css_idr, NULL, 2, 0, GFP_KERNEL);
	if (err < 0)
		goto err_free_css;
	css->id = err;

	/* @css is ready to be brought online now, make it visible */
	list_add_tail_rcu(&css->sibling, &parent_css->children);
	cgroup_idr_replace(&ss->css_idr, css, css->id);

	err = online_css(css);
	if (err)
		goto err_list_del;

	return css;

err_list_del:
	list_del_rcu(&css->sibling);
err_free_css:
	list_del_rcu(&css->rstat_css_node);
	INIT_RCU_WORK(&css->destroy_rwork, css_free_rwork_fn);
	queue_rcu_work(cgroup_destroy_wq, &css->destroy_rwork);
	return ERR_PTR(err);
}

/*
 * The returned cgroup is fully initialized including its control mask, but
 * it isn't associated with its kernfs_node and doesn't have the control
 * mask applied.
 */
static struct cgroup *cgroup_create(struct cgroup *parent, const char *name,
				    umode_t mode)
{
	struct cgroup_root *root = parent->root;
	struct cgroup *cgrp, *tcgrp;
	struct kernfs_node *kn;
	int level = parent->level + 1;
	int ret;

	/* allocate the cgroup and its ID, 0 is reserved for the root */
	cgrp = kzalloc(struct_size(cgrp, ancestors, (level + 1)), GFP_KERNEL);
	if (!cgrp)
		return ERR_PTR(-ENOMEM);

	ret = percpu_ref_init(&cgrp->self.refcnt, css_release, 0, GFP_KERNEL);
	if (ret)
		goto out_free_cgrp;

	ret = cgroup_rstat_init(cgrp);
	if (ret)
		goto out_cancel_ref;

	/* create the directory */
	kn = kernfs_create_dir(parent->kn, name, mode, cgrp);
	if (IS_ERR(kn)) {
		ret = PTR_ERR(kn);
		goto out_stat_exit;
	}
	cgrp->kn = kn;

	init_cgroup_housekeeping(cgrp);

	cgrp->self.parent = &parent->self;
	cgrp->root = root;
	cgrp->level = level;

	ret = psi_cgroup_alloc(cgrp);
	if (ret)
		goto out_kernfs_remove;

	ret = cgroup_bpf_inherit(cgrp);
	if (ret)
		goto out_psi_free;

	/*
	 * New cgroup inherits effective freeze counter, and
	 * if the parent has to be frozen, the child has too.
	 */
	cgrp->freezer.e_freeze = parent->freezer.e_freeze;
	if (cgrp->freezer.e_freeze) {
		/*
		 * Set the CGRP_FREEZE flag, so when a process will be
		 * attached to the child cgroup, it will become frozen.
		 * At this point the new cgroup is unpopulated, so we can
		 * consider it frozen immediately.
		 */
		set_bit(CGRP_FREEZE, &cgrp->flags);
		set_bit(CGRP_FROZEN, &cgrp->flags);
	}

	spin_lock_irq(&css_set_lock);
	for (tcgrp = cgrp; tcgrp; tcgrp = cgroup_parent(tcgrp)) {
		cgrp->ancestors[tcgrp->level] = tcgrp;

		if (tcgrp != cgrp) {
			tcgrp->nr_descendants++;

			/*
			 * If the new cgroup is frozen, all ancestor cgroups
			 * get a new frozen descendant, but their state can't
			 * change because of this.
			 */
			if (cgrp->freezer.e_freeze)
				tcgrp->freezer.nr_frozen_descendants++;
		}
	}
	spin_unlock_irq(&css_set_lock);

	if (notify_on_release(parent))
		set_bit(CGRP_NOTIFY_ON_RELEASE, &cgrp->flags);

	if (test_bit(CGRP_CPUSET_CLONE_CHILDREN, &parent->flags))
		set_bit(CGRP_CPUSET_CLONE_CHILDREN, &cgrp->flags);

	cgrp->self.serial_nr = css_serial_nr_next++;

	/* allocation complete, commit to creation */
	list_add_tail_rcu(&cgrp->self.sibling, &cgroup_parent(cgrp)->self.children);
	atomic_inc(&root->nr_cgrps);
	cgroup_get_live(parent);

	/*
	 * On the default hierarchy, a child doesn't automatically inherit
	 * subtree_control from the parent.  Each is configured manually.
	 */
	if (!cgroup_on_dfl(cgrp))
		cgrp->subtree_control = cgroup_control(cgrp);

	cgroup_propagate_control(cgrp);

	return cgrp;

out_psi_free:
	psi_cgroup_free(cgrp);
out_kernfs_remove:
	kernfs_remove(cgrp->kn);
out_stat_exit:
	cgroup_rstat_exit(cgrp);
out_cancel_ref:
	percpu_ref_exit(&cgrp->self.refcnt);
out_free_cgrp:
	kfree(cgrp);
	return ERR_PTR(ret);
}

static bool cgroup_check_hierarchy_limits(struct cgroup *parent)
{
	struct cgroup *cgroup;
	int ret = false;
	int level = 1;

	lockdep_assert_held(&cgroup_mutex);

	for (cgroup = parent; cgroup; cgroup = cgroup_parent(cgroup)) {
		if (cgroup->nr_descendants >= cgroup->max_descendants)
			goto fail;

		if (level > cgroup->max_depth)
			goto fail;

		level++;
	}

	ret = true;
fail:
	return ret;
}

int cgroup_mkdir(struct kernfs_node *parent_kn, const char *name, umode_t mode)
{
	struct cgroup *parent, *cgrp;
	int ret;

	/* do not accept '\n' to prevent making /proc/<pid>/cgroup unparsable */
	if (strchr(name, '\n'))
		return -EINVAL;

	parent = cgroup_kn_lock_live(parent_kn, false);
	if (!parent)
		return -ENODEV;

	if (!cgroup_check_hierarchy_limits(parent)) {
		ret = -EAGAIN;
		goto out_unlock;
	}

	cgrp = cgroup_create(parent, name, mode);
	if (IS_ERR(cgrp)) {
		ret = PTR_ERR(cgrp);
		goto out_unlock;
	}

	/*
	 * This extra ref will be put in cgroup_free_fn() and guarantees
	 * that @cgrp->kn is always accessible.
	 */
	kernfs_get(cgrp->kn);

	ret = cgroup_kn_set_ugid(cgrp->kn);
	if (ret)
		goto out_destroy;

	ret = css_populate_dir(&cgrp->self);
	if (ret)
		goto out_destroy;

	ret = cgroup_apply_control_enable(cgrp);
	if (ret)
		goto out_destroy;

	TRACE_CGROUP_PATH(mkdir, cgrp);

	/* let's create and online css's */
	kernfs_activate(cgrp->kn);

	ret = 0;
	goto out_unlock;

out_destroy:
	cgroup_destroy_locked(cgrp);
out_unlock:
	cgroup_kn_unlock(parent_kn);
	return ret;
}

/*
 * This is called when the refcnt of a css is confirmed to be killed.
 * css_tryget_online() is now guaranteed to fail.  Tell the subsystem to
 * initiate destruction and put the css ref from kill_css().
 */
static void css_killed_work_fn(struct work_struct *work)
{
	struct cgroup_subsys_state *css =
		container_of(work, struct cgroup_subsys_state, destroy_work);

	mutex_lock(&cgroup_mutex);

	do {
		offline_css(css);
		css_put(css);
		/* @css can't go away while we're holding cgroup_mutex */
		css = css->parent;
	} while (css && atomic_dec_and_test(&css->online_cnt));

	mutex_unlock(&cgroup_mutex);
}

/* css kill confirmation processing requires process context, bounce */
static void css_killed_ref_fn(struct percpu_ref *ref)
{
	struct cgroup_subsys_state *css =
		container_of(ref, struct cgroup_subsys_state, refcnt);

	if (atomic_dec_and_test(&css->online_cnt)) {
		INIT_WORK(&css->destroy_work, css_killed_work_fn);
		queue_work(cgroup_destroy_wq, &css->destroy_work);
	}
}

/**
 * kill_css - destroy a css
 * @css: css to destroy
 *
 * This function initiates destruction of @css by removing cgroup interface
 * files and putting its base reference.  ->css_offline() will be invoked
 * asynchronously once css_tryget_online() is guaranteed to fail and when
 * the reference count reaches zero, @css will be released.
 */
static void kill_css(struct cgroup_subsys_state *css)
{
	lockdep_assert_held(&cgroup_mutex);

	if (css->flags & CSS_DYING)
		return;

	css->flags |= CSS_DYING;

	/*
	 * This must happen before css is disassociated with its cgroup.
	 * See seq_css() for details.
	 */
	css_clear_dir(css);

	/*
	 * Killing would put the base ref, but we need to keep it alive
	 * until after ->css_offline().
	 */
	css_get(css);

	/*
	 * cgroup core guarantees that, by the time ->css_offline() is
	 * invoked, no new css reference will be given out via
	 * css_tryget_online().  We can't simply call percpu_ref_kill() and
	 * proceed to offlining css's because percpu_ref_kill() doesn't
	 * guarantee that the ref is seen as killed on all CPUs on return.
	 *
	 * Use percpu_ref_kill_and_confirm() to get notifications as each
	 * css is confirmed to be seen as killed on all CPUs.
	 */
	percpu_ref_kill_and_confirm(&css->refcnt, css_killed_ref_fn);
}

/**
 * cgroup_destroy_locked - the first stage of cgroup destruction
 * @cgrp: cgroup to be destroyed
 *
 * css's make use of percpu refcnts whose killing latency shouldn't be
 * exposed to userland and are RCU protected.  Also, cgroup core needs to
 * guarantee that css_tryget_online() won't succeed by the time
 * ->css_offline() is invoked.  To satisfy all the requirements,
 * destruction is implemented in the following two steps.
 *
 * s1. Verify @cgrp can be destroyed and mark it dying.  Remove all
 *     userland visible parts and start killing the percpu refcnts of
 *     css's.  Set up so that the next stage will be kicked off once all
 *     the percpu refcnts are confirmed to be killed.
 *
 * s2. Invoke ->css_offline(), mark the cgroup dead and proceed with the
 *     rest of destruction.  Once all cgroup references are gone, the
 *     cgroup is RCU-freed.
 *
 * This function implements s1.  After this step, @cgrp is gone as far as
 * the userland is concerned and a new cgroup with the same name may be
 * created.  As cgroup doesn't care about the names internally, this
 * doesn't cause any problem.
 */
static int cgroup_destroy_locked(struct cgroup *cgrp)
	__releases(&cgroup_mutex) __acquires(&cgroup_mutex)
{
	struct cgroup *tcgrp, *parent = cgroup_parent(cgrp);
	struct cgroup_subsys_state *css;
	struct cgrp_cset_link *link;
	int ssid;

	lockdep_assert_held(&cgroup_mutex);

	/*
	 * Only migration can raise populated from zero and we're already
	 * holding cgroup_mutex.
	 */
	if (cgroup_is_populated(cgrp))
		return -EBUSY;

	/*
	 * Make sure there's no live children.  We can't test emptiness of
	 * ->self.children as dead children linger on it while being
	 * drained; otherwise, "rmdir parent/child parent" may fail.
	 */
	if (css_has_online_children(&cgrp->self))
		return -EBUSY;

	/*
	 * Mark @cgrp and the associated csets dead.  The former prevents
	 * further task migration and child creation by disabling
	 * cgroup_lock_live_group().  The latter makes the csets ignored by
	 * the migration path.
	 */
	cgrp->self.flags &= ~CSS_ONLINE;

	spin_lock_irq(&css_set_lock);
	list_for_each_entry(link, &cgrp->cset_links, cset_link)
		link->cset->dead = true;
	spin_unlock_irq(&css_set_lock);

	/* initiate massacre of all css's */
	for_each_css(css, ssid, cgrp)
		kill_css(css);

	/* clear and remove @cgrp dir, @cgrp has an extra ref on its kn */
	css_clear_dir(&cgrp->self);
	kernfs_remove(cgrp->kn);

	if (cgroup_is_threaded(cgrp))
		parent->nr_threaded_children--;

	spin_lock_irq(&css_set_lock);
	for (tcgrp = cgroup_parent(cgrp); tcgrp; tcgrp = cgroup_parent(tcgrp)) {
		tcgrp->nr_descendants--;
		tcgrp->nr_dying_descendants++;
		/*
		 * If the dying cgroup is frozen, decrease frozen descendants
		 * counters of ancestor cgroups.
		 */
		if (test_bit(CGRP_FROZEN, &cgrp->flags))
			tcgrp->freezer.nr_frozen_descendants--;
	}
	spin_unlock_irq(&css_set_lock);

	cgroup1_check_for_release(parent);

	cgroup_bpf_offline(cgrp);

	/* put the base reference */
	percpu_ref_kill(&cgrp->self.refcnt);

	return 0;
};

int cgroup_rmdir(struct kernfs_node *kn)
{
	struct cgroup *cgrp;
	int ret = 0;

	cgrp = cgroup_kn_lock_live(kn, false);
	if (!cgrp)
		return 0;

	ret = cgroup_destroy_locked(cgrp);
	if (!ret)
		TRACE_CGROUP_PATH(rmdir, cgrp);

	cgroup_kn_unlock(kn);
	return ret;
}

static struct kernfs_syscall_ops cgroup_kf_syscall_ops = {
	.show_options		= cgroup_show_options,
	.mkdir			= cgroup_mkdir,
	.rmdir			= cgroup_rmdir,
	.show_path		= cgroup_show_path,
};

static void __init cgroup_init_subsys(struct cgroup_subsys *ss, bool early)
{
	struct cgroup_subsys_state *css;

	pr_debug("Initializing cgroup subsys %s\n", ss->name);

	mutex_lock(&cgroup_mutex);

	idr_init(&ss->css_idr);
	INIT_LIST_HEAD(&ss->cfts);

	/* Create the root cgroup state for this subsystem */
	ss->root = &cgrp_dfl_root;
	css = ss->css_alloc(NULL);
	/* We don't handle early failures gracefully */
	BUG_ON(IS_ERR(css));
	init_and_link_css(css, ss, &cgrp_dfl_root.cgrp);

	/*
	 * Root csses are never destroyed and we can't initialize
	 * percpu_ref during early init.  Disable refcnting.
	 */
	css->flags |= CSS_NO_REF;

	if (early) {
		/* allocation can't be done safely during early init */
		css->id = 1;
	} else {
		css->id = cgroup_idr_alloc(&ss->css_idr, css, 1, 2, GFP_KERNEL);
		BUG_ON(css->id < 0);
	}

	/* Update the init_css_set to contain a subsys
	 * pointer to this state - since the subsystem is
	 * newly registered, all tasks and hence the
	 * init_css_set is in the subsystem's root cgroup. */
	init_css_set.subsys[ss->id] = css;

	have_fork_callback |= (bool)ss->fork << ss->id;
	have_exit_callback |= (bool)ss->exit << ss->id;
	have_release_callback |= (bool)ss->release << ss->id;
	have_canfork_callback |= (bool)ss->can_fork << ss->id;

	/* At system boot, before all subsystems have been
	 * registered, no tasks have been forked, so we don't
	 * need to invoke fork callbacks here. */
	BUG_ON(!list_empty(&init_task.tasks));

	BUG_ON(online_css(css));

	mutex_unlock(&cgroup_mutex);
}

/**
 * cgroup_init_early - cgroup initialization at system boot
 *
 * Initialize cgroups at system boot, and initialize any
 * subsystems that request early init.
 */
int __init cgroup_init_early(void)
{
	static struct cgroup_fs_context __initdata ctx;
	struct cgroup_subsys *ss;
	int i;

	ctx.root = &cgrp_dfl_root;
	init_cgroup_root(&ctx);
	cgrp_dfl_root.cgrp.self.flags |= CSS_NO_REF;

	RCU_INIT_POINTER(init_task.cgroups, &init_css_set);

	for_each_subsys(ss, i) {
		WARN(!ss->css_alloc || !ss->css_free || ss->name || ss->id,
		     "invalid cgroup_subsys %d:%s css_alloc=%p css_free=%p id:name=%d:%s\n",
		     i, cgroup_subsys_name[i], ss->css_alloc, ss->css_free,
		     ss->id, ss->name);
		WARN(strlen(cgroup_subsys_name[i]) > MAX_CGROUP_TYPE_NAMELEN,
		     "cgroup_subsys_name %s too long\n", cgroup_subsys_name[i]);

		ss->id = i;
		ss->name = cgroup_subsys_name[i];
		if (!ss->legacy_name)
			ss->legacy_name = cgroup_subsys_name[i];

		if (ss->early_init)
			cgroup_init_subsys(ss, true);
	}
	return 0;
}

/**
 * cgroup_init - cgroup initialization
 *
 * Register cgroup filesystem and /proc file, and initialize
 * any subsystems that didn't request early init.
 */
int __init cgroup_init(void)
{
	struct cgroup_subsys *ss;
	int ssid;

	BUILD_BUG_ON(CGROUP_SUBSYS_COUNT > 16);
	BUG_ON(cgroup_init_cftypes(NULL, cgroup_base_files));
	BUG_ON(cgroup_init_cftypes(NULL, cgroup_psi_files));
	BUG_ON(cgroup_init_cftypes(NULL, cgroup1_base_files));

	cgroup_rstat_boot();

	get_user_ns(init_cgroup_ns.user_ns);

	mutex_lock(&cgroup_mutex);

	/*
	 * Add init_css_set to the hash table so that dfl_root can link to
	 * it during init.
	 */
	hash_add(css_set_table, &init_css_set.hlist,
		 css_set_hash(init_css_set.subsys));

	BUG_ON(cgroup_setup_root(&cgrp_dfl_root, 0));

	mutex_unlock(&cgroup_mutex);

	for_each_subsys(ss, ssid) {
		if (ss->early_init) {
			struct cgroup_subsys_state *css =
				init_css_set.subsys[ss->id];

			css->id = cgroup_idr_alloc(&ss->css_idr, css, 1, 2,
						   GFP_KERNEL);
			BUG_ON(css->id < 0);
		} else {
			cgroup_init_subsys(ss, false);
		}

		list_add_tail(&init_css_set.e_cset_node[ssid],
			      &cgrp_dfl_root.cgrp.e_csets[ssid]);

		/*
		 * Setting dfl_root subsys_mask needs to consider the
		 * disabled flag and cftype registration needs kmalloc,
		 * both of which aren't available during early_init.
		 */
		if (!cgroup_ssid_enabled(ssid))
			continue;

		if (cgroup1_ssid_disabled(ssid))
			printk(KERN_INFO "Disabling %s control group subsystem in v1 mounts\n",
			       ss->name);

		cgrp_dfl_root.subsys_mask |= 1 << ss->id;

		/* implicit controllers must be threaded too */
		WARN_ON(ss->implicit_on_dfl && !ss->threaded);

		if (ss->implicit_on_dfl)
			cgrp_dfl_implicit_ss_mask |= 1 << ss->id;
		else if (!ss->dfl_cftypes)
			cgrp_dfl_inhibit_ss_mask |= 1 << ss->id;

		if (ss->threaded)
			cgrp_dfl_threaded_ss_mask |= 1 << ss->id;

		if (ss->dfl_cftypes == ss->legacy_cftypes) {
			WARN_ON(cgroup_add_cftypes(ss, ss->dfl_cftypes));
		} else {
			WARN_ON(cgroup_add_dfl_cftypes(ss, ss->dfl_cftypes));
			WARN_ON(cgroup_add_legacy_cftypes(ss, ss->legacy_cftypes));
		}

		if (ss->bind)
			ss->bind(init_css_set.subsys[ssid]);

		mutex_lock(&cgroup_mutex);
		css_populate_dir(init_css_set.subsys[ssid]);
		mutex_unlock(&cgroup_mutex);
	}

	/* init_css_set.subsys[] has been updated, re-hash */
	hash_del(&init_css_set.hlist);
	hash_add(css_set_table, &init_css_set.hlist,
		 css_set_hash(init_css_set.subsys));

	WARN_ON(sysfs_create_mount_point(fs_kobj, "cgroup"));
	WARN_ON(register_filesystem(&cgroup_fs_type));
	WARN_ON(register_filesystem(&cgroup2_fs_type));
	WARN_ON(!proc_create_single("cgroups", 0, NULL, proc_cgroupstats_show));
#ifdef CONFIG_CPUSETS
	WARN_ON(register_filesystem(&cpuset_fs_type));
#endif

	return 0;
}

static int __init cgroup_wq_init(void)
{
	/*
	 * There isn't much point in executing destruction path in
	 * parallel.  Good chunk is serialized with cgroup_mutex anyway.
	 * Use 1 for @max_active.
	 *
	 * We would prefer to do this in cgroup_init() above, but that
	 * is called before init_workqueues(): so leave this until after.
	 */
	cgroup_destroy_wq = alloc_workqueue("cgroup_destroy", 0, 1);
	BUG_ON(!cgroup_destroy_wq);
	return 0;
}
core_initcall(cgroup_wq_init);

void cgroup_path_from_kernfs_id(u64 id, char *buf, size_t buflen)
{
	struct kernfs_node *kn;

	kn = kernfs_find_and_get_node_by_id(cgrp_dfl_root.kf_root, id);
	if (!kn)
		return;
	kernfs_path(kn, buf, buflen);
	kernfs_put(kn);
}

/*
 * cgroup_get_from_id : get the cgroup associated with cgroup id
 * @id: cgroup id
 * On success return the cgrp or ERR_PTR on failure
 * Only cgroups within current task's cgroup NS are valid.
 */
struct cgroup *cgroup_get_from_id(u64 id)
{
	struct kernfs_node *kn;
	struct cgroup *cgrp = NULL, *root_cgrp;

	kn = kernfs_find_and_get_node_by_id(cgrp_dfl_root.kf_root, id);
	if (!kn)
		goto out;

	if (kernfs_type(kn) != KERNFS_DIR)
		goto put;

	rcu_read_lock();

	cgrp = rcu_dereference(*(void __rcu __force **)&kn->priv);
	if (cgrp && !cgroup_tryget(cgrp))
		cgrp = NULL;

	rcu_read_unlock();
<<<<<<< HEAD
=======
put:
>>>>>>> df02452f
	kernfs_put(kn);

	if (!cgrp)
		goto out;

	spin_lock_irq(&css_set_lock);
	root_cgrp = current_cgns_cgroup_from_root(&cgrp_dfl_root);
	spin_unlock_irq(&css_set_lock);
	if (!cgroup_is_descendant(cgrp, root_cgrp)) {
		cgroup_put(cgrp);
		cgrp = NULL;
	}
out:
	return cgrp ?: ERR_PTR(-ENOENT);
}
EXPORT_SYMBOL_GPL(cgroup_get_from_id);

/*
 * proc_cgroup_show()
 *  - Print task's cgroup paths into seq_file, one line for each hierarchy
 *  - Used for /proc/<pid>/cgroup.
 */
int proc_cgroup_show(struct seq_file *m, struct pid_namespace *ns,
		     struct pid *pid, struct task_struct *tsk)
{
	char *buf;
	int retval;
	struct cgroup_root *root;

	retval = -ENOMEM;
	buf = kmalloc(PATH_MAX, GFP_KERNEL);
	if (!buf)
		goto out;

	mutex_lock(&cgroup_mutex);
	spin_lock_irq(&css_set_lock);

	for_each_root(root) {
		struct cgroup_subsys *ss;
		struct cgroup *cgrp;
		int ssid, count = 0;

		if (root == &cgrp_dfl_root && !READ_ONCE(cgrp_dfl_visible))
			continue;

		seq_printf(m, "%d:", root->hierarchy_id);
		if (root != &cgrp_dfl_root)
			for_each_subsys(ss, ssid)
				if (root->subsys_mask & (1 << ssid))
					seq_printf(m, "%s%s", count++ ? "," : "",
						   ss->legacy_name);
		if (strlen(root->name))
			seq_printf(m, "%sname=%s", count ? "," : "",
				   root->name);
		seq_putc(m, ':');

		cgrp = task_cgroup_from_root(tsk, root);

		/*
		 * On traditional hierarchies, all zombie tasks show up as
		 * belonging to the root cgroup.  On the default hierarchy,
		 * while a zombie doesn't show up in "cgroup.procs" and
		 * thus can't be migrated, its /proc/PID/cgroup keeps
		 * reporting the cgroup it belonged to before exiting.  If
		 * the cgroup is removed before the zombie is reaped,
		 * " (deleted)" is appended to the cgroup path.
		 */
		if (cgroup_on_dfl(cgrp) || !(tsk->flags & PF_EXITING)) {
			retval = cgroup_path_ns_locked(cgrp, buf, PATH_MAX,
						current->nsproxy->cgroup_ns);
			if (retval >= PATH_MAX)
				retval = -ENAMETOOLONG;
			if (retval < 0)
				goto out_unlock;

			seq_puts(m, buf);
		} else {
			seq_puts(m, "/");
		}

		if (cgroup_on_dfl(cgrp) && cgroup_is_dead(cgrp))
			seq_puts(m, " (deleted)\n");
		else
			seq_putc(m, '\n');
	}

	retval = 0;
out_unlock:
	spin_unlock_irq(&css_set_lock);
	mutex_unlock(&cgroup_mutex);
	kfree(buf);
out:
	return retval;
}

/**
 * cgroup_fork - initialize cgroup related fields during copy_process()
 * @child: pointer to task_struct of forking parent process.
 *
 * A task is associated with the init_css_set until cgroup_post_fork()
 * attaches it to the target css_set.
 */
void cgroup_fork(struct task_struct *child)
{
	RCU_INIT_POINTER(child->cgroups, &init_css_set);
	INIT_LIST_HEAD(&child->cg_list);
}

static struct cgroup *cgroup_get_from_file(struct file *f)
{
	struct cgroup_subsys_state *css;
	struct cgroup *cgrp;

	css = css_tryget_online_from_dir(f->f_path.dentry, NULL);
	if (IS_ERR(css))
		return ERR_CAST(css);

	cgrp = css->cgroup;
	if (!cgroup_on_dfl(cgrp)) {
		cgroup_put(cgrp);
		return ERR_PTR(-EBADF);
	}

	return cgrp;
}

/**
 * cgroup_css_set_fork - find or create a css_set for a child process
 * @kargs: the arguments passed to create the child process
 *
 * This functions finds or creates a new css_set which the child
 * process will be attached to in cgroup_post_fork(). By default,
 * the child process will be given the same css_set as its parent.
 *
 * If CLONE_INTO_CGROUP is specified this function will try to find an
 * existing css_set which includes the requested cgroup and if not create
 * a new css_set that the child will be attached to later. If this function
 * succeeds it will hold cgroup_threadgroup_rwsem on return. If
 * CLONE_INTO_CGROUP is requested this function will grab cgroup mutex
 * before grabbing cgroup_threadgroup_rwsem and will hold a reference
 * to the target cgroup.
 */
static int cgroup_css_set_fork(struct kernel_clone_args *kargs)
	__acquires(&cgroup_mutex) __acquires(&cgroup_threadgroup_rwsem)
{
	int ret;
	struct cgroup *dst_cgrp = NULL;
	struct css_set *cset;
	struct super_block *sb;
	struct file *f;

	if (kargs->flags & CLONE_INTO_CGROUP)
		mutex_lock(&cgroup_mutex);

	cgroup_threadgroup_change_begin(current);

	spin_lock_irq(&css_set_lock);
	cset = task_css_set(current);
	get_css_set(cset);
	spin_unlock_irq(&css_set_lock);

	if (!(kargs->flags & CLONE_INTO_CGROUP)) {
		kargs->cset = cset;
		return 0;
	}

	f = fget_raw(kargs->cgroup);
	if (!f) {
		ret = -EBADF;
		goto err;
	}
	sb = f->f_path.dentry->d_sb;

	dst_cgrp = cgroup_get_from_file(f);
	if (IS_ERR(dst_cgrp)) {
		ret = PTR_ERR(dst_cgrp);
		dst_cgrp = NULL;
		goto err;
	}

	if (cgroup_is_dead(dst_cgrp)) {
		ret = -ENODEV;
		goto err;
	}

	/*
	 * Verify that we the target cgroup is writable for us. This is
	 * usually done by the vfs layer but since we're not going through
	 * the vfs layer here we need to do it "manually".
	 */
	ret = cgroup_may_write(dst_cgrp, sb);
	if (ret)
		goto err;

	/*
	 * Spawning a task directly into a cgroup works by passing a file
	 * descriptor to the target cgroup directory. This can even be an O_PATH
	 * file descriptor. But it can never be a cgroup.procs file descriptor.
	 * This was done on purpose so spawning into a cgroup could be
	 * conceptualized as an atomic
	 *
	 *   fd = openat(dfd_cgroup, "cgroup.procs", ...);
	 *   write(fd, <child-pid>, ...);
	 *
	 * sequence, i.e. it's a shorthand for the caller opening and writing
	 * cgroup.procs of the cgroup indicated by @dfd_cgroup. This allows us
	 * to always use the caller's credentials.
	 */
	ret = cgroup_attach_permissions(cset->dfl_cgrp, dst_cgrp, sb,
					!(kargs->flags & CLONE_THREAD),
					current->nsproxy->cgroup_ns);
	if (ret)
		goto err;

	kargs->cset = find_css_set(cset, dst_cgrp);
	if (!kargs->cset) {
		ret = -ENOMEM;
		goto err;
	}

	put_css_set(cset);
	fput(f);
	kargs->cgrp = dst_cgrp;
	return ret;

err:
	cgroup_threadgroup_change_end(current);
	mutex_unlock(&cgroup_mutex);
	if (f)
		fput(f);
	if (dst_cgrp)
		cgroup_put(dst_cgrp);
	put_css_set(cset);
	if (kargs->cset)
		put_css_set(kargs->cset);
	return ret;
}

/**
 * cgroup_css_set_put_fork - drop references we took during fork
 * @kargs: the arguments passed to create the child process
 *
 * Drop references to the prepared css_set and target cgroup if
 * CLONE_INTO_CGROUP was requested.
 */
static void cgroup_css_set_put_fork(struct kernel_clone_args *kargs)
	__releases(&cgroup_threadgroup_rwsem) __releases(&cgroup_mutex)
{
	cgroup_threadgroup_change_end(current);

	if (kargs->flags & CLONE_INTO_CGROUP) {
		struct cgroup *cgrp = kargs->cgrp;
		struct css_set *cset = kargs->cset;

		mutex_unlock(&cgroup_mutex);

		if (cset) {
			put_css_set(cset);
			kargs->cset = NULL;
		}

		if (cgrp) {
			cgroup_put(cgrp);
			kargs->cgrp = NULL;
		}
	}
}

/**
 * cgroup_can_fork - called on a new task before the process is exposed
 * @child: the child process
 * @kargs: the arguments passed to create the child process
 *
 * This prepares a new css_set for the child process which the child will
 * be attached to in cgroup_post_fork().
 * This calls the subsystem can_fork() callbacks. If the cgroup_can_fork()
 * callback returns an error, the fork aborts with that error code. This
 * allows for a cgroup subsystem to conditionally allow or deny new forks.
 */
int cgroup_can_fork(struct task_struct *child, struct kernel_clone_args *kargs)
{
	struct cgroup_subsys *ss;
	int i, j, ret;

	ret = cgroup_css_set_fork(kargs);
	if (ret)
		return ret;

	do_each_subsys_mask(ss, i, have_canfork_callback) {
		ret = ss->can_fork(child, kargs->cset);
		if (ret)
			goto out_revert;
	} while_each_subsys_mask();

	return 0;

out_revert:
	for_each_subsys(ss, j) {
		if (j >= i)
			break;
		if (ss->cancel_fork)
			ss->cancel_fork(child, kargs->cset);
	}

	cgroup_css_set_put_fork(kargs);

	return ret;
}

/**
 * cgroup_cancel_fork - called if a fork failed after cgroup_can_fork()
 * @child: the child process
 * @kargs: the arguments passed to create the child process
 *
 * This calls the cancel_fork() callbacks if a fork failed *after*
 * cgroup_can_fork() succeeded and cleans up references we took to
 * prepare a new css_set for the child process in cgroup_can_fork().
 */
void cgroup_cancel_fork(struct task_struct *child,
			struct kernel_clone_args *kargs)
{
	struct cgroup_subsys *ss;
	int i;

	for_each_subsys(ss, i)
		if (ss->cancel_fork)
			ss->cancel_fork(child, kargs->cset);

	cgroup_css_set_put_fork(kargs);
}

/**
 * cgroup_post_fork - finalize cgroup setup for the child process
 * @child: the child process
 * @kargs: the arguments passed to create the child process
 *
 * Attach the child process to its css_set calling the subsystem fork()
 * callbacks.
 */
void cgroup_post_fork(struct task_struct *child,
		      struct kernel_clone_args *kargs)
	__releases(&cgroup_threadgroup_rwsem) __releases(&cgroup_mutex)
{
	unsigned long cgrp_flags = 0;
	bool kill = false;
	struct cgroup_subsys *ss;
	struct css_set *cset;
	int i;

	cset = kargs->cset;
	kargs->cset = NULL;

	spin_lock_irq(&css_set_lock);

	/* init tasks are special, only link regular threads */
	if (likely(child->pid)) {
		if (kargs->cgrp)
			cgrp_flags = kargs->cgrp->flags;
		else
			cgrp_flags = cset->dfl_cgrp->flags;

		WARN_ON_ONCE(!list_empty(&child->cg_list));
		cset->nr_tasks++;
		css_set_move_task(child, NULL, cset, false);
	} else {
		put_css_set(cset);
		cset = NULL;
	}

	if (!(child->flags & PF_KTHREAD)) {
		if (unlikely(test_bit(CGRP_FREEZE, &cgrp_flags))) {
			/*
			 * If the cgroup has to be frozen, the new task has
			 * too. Let's set the JOBCTL_TRAP_FREEZE jobctl bit to
			 * get the task into the frozen state.
			 */
			spin_lock(&child->sighand->siglock);
			WARN_ON_ONCE(child->frozen);
			child->jobctl |= JOBCTL_TRAP_FREEZE;
			spin_unlock(&child->sighand->siglock);

			/*
			 * Calling cgroup_update_frozen() isn't required here,
			 * because it will be called anyway a bit later from
			 * do_freezer_trap(). So we avoid cgroup's transient
			 * switch from the frozen state and back.
			 */
		}

		/*
		 * If the cgroup is to be killed notice it now and take the
		 * child down right after we finished preparing it for
		 * userspace.
		 */
		kill = test_bit(CGRP_KILL, &cgrp_flags);
	}

	spin_unlock_irq(&css_set_lock);

	/*
	 * Call ss->fork().  This must happen after @child is linked on
	 * css_set; otherwise, @child might change state between ->fork()
	 * and addition to css_set.
	 */
	do_each_subsys_mask(ss, i, have_fork_callback) {
		ss->fork(child);
	} while_each_subsys_mask();

	/* Make the new cset the root_cset of the new cgroup namespace. */
	if (kargs->flags & CLONE_NEWCGROUP) {
		struct css_set *rcset = child->nsproxy->cgroup_ns->root_cset;

		get_css_set(cset);
		child->nsproxy->cgroup_ns->root_cset = cset;
		put_css_set(rcset);
	}

	/* Cgroup has to be killed so take down child immediately. */
	if (unlikely(kill))
		do_send_sig_info(SIGKILL, SEND_SIG_NOINFO, child, PIDTYPE_TGID);

	cgroup_css_set_put_fork(kargs);
}

/**
 * cgroup_exit - detach cgroup from exiting task
 * @tsk: pointer to task_struct of exiting process
 *
 * Description: Detach cgroup from @tsk.
 *
 */
void cgroup_exit(struct task_struct *tsk)
{
	struct cgroup_subsys *ss;
	struct css_set *cset;
	int i;

	spin_lock_irq(&css_set_lock);

	WARN_ON_ONCE(list_empty(&tsk->cg_list));
	cset = task_css_set(tsk);
	css_set_move_task(tsk, cset, NULL, false);
	list_add_tail(&tsk->cg_list, &cset->dying_tasks);
	cset->nr_tasks--;

	WARN_ON_ONCE(cgroup_task_frozen(tsk));
	if (unlikely(!(tsk->flags & PF_KTHREAD) &&
		     test_bit(CGRP_FREEZE, &task_dfl_cgroup(tsk)->flags)))
		cgroup_update_frozen(task_dfl_cgroup(tsk));

	spin_unlock_irq(&css_set_lock);

	/* see cgroup_post_fork() for details */
	do_each_subsys_mask(ss, i, have_exit_callback) {
		ss->exit(tsk);
	} while_each_subsys_mask();
}

void cgroup_release(struct task_struct *task)
{
	struct cgroup_subsys *ss;
	int ssid;

	do_each_subsys_mask(ss, ssid, have_release_callback) {
		ss->release(task);
	} while_each_subsys_mask();

	spin_lock_irq(&css_set_lock);
	css_set_skip_task_iters(task_css_set(task), task);
	list_del_init(&task->cg_list);
	spin_unlock_irq(&css_set_lock);
}

void cgroup_free(struct task_struct *task)
{
	struct css_set *cset = task_css_set(task);
	put_css_set(cset);
}

static int __init cgroup_disable(char *str)
{
	struct cgroup_subsys *ss;
	char *token;
	int i;

	while ((token = strsep(&str, ",")) != NULL) {
		if (!*token)
			continue;

		for_each_subsys(ss, i) {
			if (strcmp(token, ss->name) &&
			    strcmp(token, ss->legacy_name))
				continue;

			static_branch_disable(cgroup_subsys_enabled_key[i]);
			pr_info("Disabling %s control group subsystem\n",
				ss->name);
		}

		for (i = 0; i < OPT_FEATURE_COUNT; i++) {
			if (strcmp(token, cgroup_opt_feature_names[i]))
				continue;
			cgroup_feature_disable_mask |= 1 << i;
			pr_info("Disabling %s control group feature\n",
				cgroup_opt_feature_names[i]);
			break;
		}
	}
	return 1;
}
__setup("cgroup_disable=", cgroup_disable);

void __init __weak enable_debug_cgroup(void) { }

static int __init enable_cgroup_debug(char *str)
{
	cgroup_debug = true;
	enable_debug_cgroup();
	return 1;
}
__setup("cgroup_debug", enable_cgroup_debug);

/**
 * css_tryget_online_from_dir - get corresponding css from a cgroup dentry
 * @dentry: directory dentry of interest
 * @ss: subsystem of interest
 *
 * If @dentry is a directory for a cgroup which has @ss enabled on it, try
 * to get the corresponding css and return it.  If such css doesn't exist
 * or can't be pinned, an ERR_PTR value is returned.
 */
struct cgroup_subsys_state *css_tryget_online_from_dir(struct dentry *dentry,
						       struct cgroup_subsys *ss)
{
	struct kernfs_node *kn = kernfs_node_from_dentry(dentry);
	struct file_system_type *s_type = dentry->d_sb->s_type;
	struct cgroup_subsys_state *css = NULL;
	struct cgroup *cgrp;

	/* is @dentry a cgroup dir? */
	if ((s_type != &cgroup_fs_type && s_type != &cgroup2_fs_type) ||
	    !kn || kernfs_type(kn) != KERNFS_DIR)
		return ERR_PTR(-EBADF);

	rcu_read_lock();

	/*
	 * This path doesn't originate from kernfs and @kn could already
	 * have been or be removed at any point.  @kn->priv is RCU
	 * protected for this access.  See css_release_work_fn() for details.
	 */
	cgrp = rcu_dereference(*(void __rcu __force **)&kn->priv);
	if (cgrp)
		css = cgroup_css(cgrp, ss);

	if (!css || !css_tryget_online(css))
		css = ERR_PTR(-ENOENT);

	rcu_read_unlock();
	return css;
}

/**
 * css_from_id - lookup css by id
 * @id: the cgroup id
 * @ss: cgroup subsys to be looked into
 *
 * Returns the css if there's valid one with @id, otherwise returns NULL.
 * Should be called under rcu_read_lock().
 */
struct cgroup_subsys_state *css_from_id(int id, struct cgroup_subsys *ss)
{
	WARN_ON_ONCE(!rcu_read_lock_held());
	return idr_find(&ss->css_idr, id);
}

/**
 * cgroup_get_from_path - lookup and get a cgroup from its default hierarchy path
 * @path: path on the default hierarchy
 *
 * Find the cgroup at @path on the default hierarchy, increment its
 * reference count and return it.  Returns pointer to the found cgroup on
 * success, ERR_PTR(-ENOENT) if @path doesn't exist or if the cgroup has already
 * been released and ERR_PTR(-ENOTDIR) if @path points to a non-directory.
 */
struct cgroup *cgroup_get_from_path(const char *path)
{
	struct kernfs_node *kn;
	struct cgroup *cgrp = ERR_PTR(-ENOENT);
	struct cgroup *root_cgrp;

	spin_lock_irq(&css_set_lock);
	root_cgrp = current_cgns_cgroup_from_root(&cgrp_dfl_root);
	kn = kernfs_walk_and_get(root_cgrp->kn, path);
	spin_unlock_irq(&css_set_lock);
	if (!kn)
		goto out;

	if (kernfs_type(kn) != KERNFS_DIR) {
		cgrp = ERR_PTR(-ENOTDIR);
		goto out_kernfs;
	}

	rcu_read_lock();

	cgrp = rcu_dereference(*(void __rcu __force **)&kn->priv);
	if (!cgrp || !cgroup_tryget(cgrp))
		cgrp = ERR_PTR(-ENOENT);

	rcu_read_unlock();

out_kernfs:
	kernfs_put(kn);
out:
	return cgrp;
}
EXPORT_SYMBOL_GPL(cgroup_get_from_path);

/**
 * cgroup_get_from_fd - get a cgroup pointer from a fd
 * @fd: fd obtained by open(cgroup2_dir)
 *
 * Find the cgroup from a fd which should be obtained
 * by opening a cgroup directory.  Returns a pointer to the
 * cgroup on success. ERR_PTR is returned if the cgroup
 * cannot be found.
 */
struct cgroup *cgroup_get_from_fd(int fd)
{
	struct cgroup *cgrp;
	struct file *f;

	f = fget_raw(fd);
	if (!f)
		return ERR_PTR(-EBADF);

	cgrp = cgroup_get_from_file(f);
	fput(f);
	return cgrp;
}
EXPORT_SYMBOL_GPL(cgroup_get_from_fd);

static u64 power_of_ten(int power)
{
	u64 v = 1;
	while (power--)
		v *= 10;
	return v;
}

/**
 * cgroup_parse_float - parse a floating number
 * @input: input string
 * @dec_shift: number of decimal digits to shift
 * @v: output
 *
 * Parse a decimal floating point number in @input and store the result in
 * @v with decimal point right shifted @dec_shift times.  For example, if
 * @input is "12.3456" and @dec_shift is 3, *@v will be set to 12345.
 * Returns 0 on success, -errno otherwise.
 *
 * There's nothing cgroup specific about this function except that it's
 * currently the only user.
 */
int cgroup_parse_float(const char *input, unsigned dec_shift, s64 *v)
{
	s64 whole, frac = 0;
	int fstart = 0, fend = 0, flen;

	if (!sscanf(input, "%lld.%n%lld%n", &whole, &fstart, &frac, &fend))
		return -EINVAL;
	if (frac < 0)
		return -EINVAL;

	flen = fend > fstart ? fend - fstart : 0;
	if (flen < dec_shift)
		frac *= power_of_ten(dec_shift - flen);
	else
		frac = DIV_ROUND_CLOSEST_ULL(frac, power_of_ten(flen - dec_shift));

	*v = whole * power_of_ten(dec_shift) + frac;
	return 0;
}

/*
 * sock->sk_cgrp_data handling.  For more info, see sock_cgroup_data
 * definition in cgroup-defs.h.
 */
#ifdef CONFIG_SOCK_CGROUP_DATA

void cgroup_sk_alloc(struct sock_cgroup_data *skcd)
{
	struct cgroup *cgroup;

	rcu_read_lock();
	/* Don't associate the sock with unrelated interrupted task's cgroup. */
	if (in_interrupt()) {
		cgroup = &cgrp_dfl_root.cgrp;
		cgroup_get(cgroup);
		goto out;
	}

	while (true) {
		struct css_set *cset;

		cset = task_css_set(current);
		if (likely(cgroup_tryget(cset->dfl_cgrp))) {
			cgroup = cset->dfl_cgrp;
			break;
		}
		cpu_relax();
	}
out:
	skcd->cgroup = cgroup;
	cgroup_bpf_get(cgroup);
	rcu_read_unlock();
}

void cgroup_sk_clone(struct sock_cgroup_data *skcd)
{
	struct cgroup *cgrp = sock_cgroup_ptr(skcd);

	/*
	 * We might be cloning a socket which is left in an empty
	 * cgroup and the cgroup might have already been rmdir'd.
	 * Don't use cgroup_get_live().
	 */
	cgroup_get(cgrp);
	cgroup_bpf_get(cgrp);
}

void cgroup_sk_free(struct sock_cgroup_data *skcd)
{
	struct cgroup *cgrp = sock_cgroup_ptr(skcd);

	cgroup_bpf_put(cgrp);
	cgroup_put(cgrp);
}

#endif	/* CONFIG_SOCK_CGROUP_DATA */

#ifdef CONFIG_SYSFS
static ssize_t show_delegatable_files(struct cftype *files, char *buf,
				      ssize_t size, const char *prefix)
{
	struct cftype *cft;
	ssize_t ret = 0;

	for (cft = files; cft && cft->name[0] != '\0'; cft++) {
		if (!(cft->flags & CFTYPE_NS_DELEGATABLE))
			continue;

		if (prefix)
			ret += snprintf(buf + ret, size - ret, "%s.", prefix);

		ret += snprintf(buf + ret, size - ret, "%s\n", cft->name);

		if (WARN_ON(ret >= size))
			break;
	}

	return ret;
}

static ssize_t delegate_show(struct kobject *kobj, struct kobj_attribute *attr,
			      char *buf)
{
	struct cgroup_subsys *ss;
	int ssid;
	ssize_t ret = 0;

	ret = show_delegatable_files(cgroup_base_files, buf + ret,
				     PAGE_SIZE - ret, NULL);
	if (cgroup_psi_enabled())
		ret += show_delegatable_files(cgroup_psi_files, buf + ret,
					      PAGE_SIZE - ret, NULL);

	for_each_subsys(ss, ssid)
		ret += show_delegatable_files(ss->dfl_cftypes, buf + ret,
					      PAGE_SIZE - ret,
					      cgroup_subsys_name[ssid]);

	return ret;
}
static struct kobj_attribute cgroup_delegate_attr = __ATTR_RO(delegate);

static ssize_t features_show(struct kobject *kobj, struct kobj_attribute *attr,
			     char *buf)
{
	return snprintf(buf, PAGE_SIZE,
			"nsdelegate\n"
			"favordynmods\n"
			"memory_localevents\n"
			"memory_recursiveprot\n");
}
static struct kobj_attribute cgroup_features_attr = __ATTR_RO(features);

static struct attribute *cgroup_sysfs_attrs[] = {
	&cgroup_delegate_attr.attr,
	&cgroup_features_attr.attr,
	NULL,
};

static const struct attribute_group cgroup_sysfs_attr_group = {
	.attrs = cgroup_sysfs_attrs,
	.name = "cgroup",
};

static int __init cgroup_sysfs_init(void)
{
	return sysfs_create_group(kernel_kobj, &cgroup_sysfs_attr_group);
}
subsys_initcall(cgroup_sysfs_init);

#endif /* CONFIG_SYSFS */<|MERGE_RESOLUTION|>--- conflicted
+++ resolved
@@ -6082,10 +6082,7 @@
 		cgrp = NULL;
 
 	rcu_read_unlock();
-<<<<<<< HEAD
-=======
 put:
->>>>>>> df02452f
 	kernfs_put(kn);
 
 	if (!cgrp)
