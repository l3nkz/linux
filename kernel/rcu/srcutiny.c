--- conflicted
+++ resolved
@@ -76,20 +76,10 @@
  * Must invoke this after you are finished using a given srcu_struct that
  * was initialized via init_srcu_struct(), else you leak memory.
  */
-<<<<<<< HEAD
-void _cleanup_srcu_struct(struct srcu_struct *ssp, bool quiesced)
-{
-	WARN_ON(ssp->srcu_lock_nesting[0] || ssp->srcu_lock_nesting[1]);
-	if (quiesced)
-		WARN_ON(work_pending(&ssp->srcu_work));
-	else
-		flush_work(&ssp->srcu_work);
-=======
 void cleanup_srcu_struct(struct srcu_struct *ssp)
 {
 	WARN_ON(ssp->srcu_lock_nesting[0] || ssp->srcu_lock_nesting[1]);
 	flush_work(&ssp->srcu_work);
->>>>>>> 0ecfebd2
 	WARN_ON(ssp->srcu_gp_running);
 	WARN_ON(ssp->srcu_gp_waiting);
 	WARN_ON(ssp->srcu_cb_head);
