--- conflicted
+++ resolved
@@ -246,17 +246,6 @@
 	case htons(ETH_P_8021AD):
 	case htons(ETH_P_8021Q): {
 		const struct vlan_hdr *vlan;
-<<<<<<< HEAD
-
-		if (skb_vlan_tag_present(skb))
-			proto = skb->protocol;
-
-		if (!skb_vlan_tag_present(skb) ||
-		    proto == cpu_to_be16(ETH_P_8021Q) ||
-		    proto == cpu_to_be16(ETH_P_8021AD)) {
-			struct vlan_hdr _vlan;
-
-=======
 		struct vlan_hdr _vlan;
 		bool vlan_tag_present = skb && skb_vlan_tag_present(skb);
 
@@ -264,7 +253,6 @@
 			proto = skb->protocol;
 
 		if (!vlan_tag_present || eth_type_vlan(skb->protocol)) {
->>>>>>> d06e622d
 			vlan = __skb_header_pointer(skb, nhoff, sizeof(_vlan),
 						    data, hlen, &_vlan);
 			if (!vlan)
@@ -282,11 +270,7 @@
 							     FLOW_DISSECTOR_KEY_VLAN,
 							     target_container);
 
-<<<<<<< HEAD
-			if (skb_vlan_tag_present(skb)) {
-=======
 			if (vlan_tag_present) {
->>>>>>> d06e622d
 				key_vlan->vlan_id = skb_vlan_tag_get_id(skb);
 				key_vlan->vlan_priority =
 					(skb_vlan_tag_get_prio(skb) >> VLAN_PRIO_SHIFT);
