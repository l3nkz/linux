// SPDX-License-Identifier: GPL-2.0-only
/*
 *  linux/net/sunrpc/clnt.c
 *
 *  This file contains the high-level RPC interface.
 *  It is modeled as a finite state machine to support both synchronous
 *  and asynchronous requests.
 *
 *  -	RPC header generation and argument serialization.
 *  -	Credential refresh.
 *  -	TCP connect handling.
 *  -	Retry of operation when it is suspected the operation failed because
 *	of uid squashing on the server, or when the credentials were stale
 *	and need to be refreshed, or when a packet was damaged in transit.
 *	This may be have to be moved to the VFS layer.
 *
 *  Copyright (C) 1992,1993 Rick Sladkey <jrs@world.std.com>
 *  Copyright (C) 1995,1996 Olaf Kirch <okir@monad.swb.de>
 */


#include <linux/module.h>
#include <linux/types.h>
#include <linux/kallsyms.h>
#include <linux/mm.h>
#include <linux/namei.h>
#include <linux/mount.h>
#include <linux/slab.h>
#include <linux/rcupdate.h>
#include <linux/utsname.h>
#include <linux/workqueue.h>
#include <linux/in.h>
#include <linux/in6.h>
#include <linux/un.h>

#include <linux/sunrpc/clnt.h>
#include <linux/sunrpc/addr.h>
#include <linux/sunrpc/rpc_pipe_fs.h>
#include <linux/sunrpc/metrics.h>
#include <linux/sunrpc/bc_xprt.h>
#include <trace/events/sunrpc.h>

#include "sunrpc.h"
#include "sysfs.h"
#include "netns.h"

#if IS_ENABLED(CONFIG_SUNRPC_DEBUG)
# define RPCDBG_FACILITY	RPCDBG_CALL
#endif

/*
 * All RPC clients are linked into this list
 */

static DECLARE_WAIT_QUEUE_HEAD(destroy_wait);


static void	call_start(struct rpc_task *task);
static void	call_reserve(struct rpc_task *task);
static void	call_reserveresult(struct rpc_task *task);
static void	call_allocate(struct rpc_task *task);
static void	call_encode(struct rpc_task *task);
static void	call_decode(struct rpc_task *task);
static void	call_bind(struct rpc_task *task);
static void	call_bind_status(struct rpc_task *task);
static void	call_transmit(struct rpc_task *task);
static void	call_status(struct rpc_task *task);
static void	call_transmit_status(struct rpc_task *task);
static void	call_refresh(struct rpc_task *task);
static void	call_refreshresult(struct rpc_task *task);
static void	call_connect(struct rpc_task *task);
static void	call_connect_status(struct rpc_task *task);

static int	rpc_encode_header(struct rpc_task *task,
				  struct xdr_stream *xdr);
static int	rpc_decode_header(struct rpc_task *task,
				  struct xdr_stream *xdr);
static int	rpc_ping(struct rpc_clnt *clnt);
static void	rpc_check_timeout(struct rpc_task *task);

static void rpc_register_client(struct rpc_clnt *clnt)
{
	struct net *net = rpc_net_ns(clnt);
	struct sunrpc_net *sn = net_generic(net, sunrpc_net_id);

	spin_lock(&sn->rpc_client_lock);
	list_add(&clnt->cl_clients, &sn->all_clients);
	spin_unlock(&sn->rpc_client_lock);
}

static void rpc_unregister_client(struct rpc_clnt *clnt)
{
	struct net *net = rpc_net_ns(clnt);
	struct sunrpc_net *sn = net_generic(net, sunrpc_net_id);

	spin_lock(&sn->rpc_client_lock);
	list_del(&clnt->cl_clients);
	spin_unlock(&sn->rpc_client_lock);
}

static void __rpc_clnt_remove_pipedir(struct rpc_clnt *clnt)
{
	rpc_remove_client_dir(clnt);
}

static void rpc_clnt_remove_pipedir(struct rpc_clnt *clnt)
{
	struct net *net = rpc_net_ns(clnt);
	struct super_block *pipefs_sb;

	pipefs_sb = rpc_get_sb_net(net);
	if (pipefs_sb) {
		__rpc_clnt_remove_pipedir(clnt);
		rpc_put_sb_net(net);
	}
}

static struct dentry *rpc_setup_pipedir_sb(struct super_block *sb,
				    struct rpc_clnt *clnt)
{
	static uint32_t clntid;
	const char *dir_name = clnt->cl_program->pipe_dir_name;
	char name[15];
	struct dentry *dir, *dentry;

	dir = rpc_d_lookup_sb(sb, dir_name);
	if (dir == NULL) {
		pr_info("RPC: pipefs directory doesn't exist: %s\n", dir_name);
		return dir;
	}
	for (;;) {
		snprintf(name, sizeof(name), "clnt%x", (unsigned int)clntid++);
		name[sizeof(name) - 1] = '\0';
		dentry = rpc_create_client_dir(dir, name, clnt);
		if (!IS_ERR(dentry))
			break;
		if (dentry == ERR_PTR(-EEXIST))
			continue;
		printk(KERN_INFO "RPC: Couldn't create pipefs entry"
				" %s/%s, error %ld\n",
				dir_name, name, PTR_ERR(dentry));
		break;
	}
	dput(dir);
	return dentry;
}

static int
rpc_setup_pipedir(struct super_block *pipefs_sb, struct rpc_clnt *clnt)
{
	struct dentry *dentry;

	if (clnt->cl_program->pipe_dir_name != NULL) {
		dentry = rpc_setup_pipedir_sb(pipefs_sb, clnt);
		if (IS_ERR(dentry))
			return PTR_ERR(dentry);
	}
	return 0;
}

static int rpc_clnt_skip_event(struct rpc_clnt *clnt, unsigned long event)
{
	if (clnt->cl_program->pipe_dir_name == NULL)
		return 1;

	switch (event) {
	case RPC_PIPEFS_MOUNT:
		if (clnt->cl_pipedir_objects.pdh_dentry != NULL)
			return 1;
		if (refcount_read(&clnt->cl_count) == 0)
			return 1;
		break;
	case RPC_PIPEFS_UMOUNT:
		if (clnt->cl_pipedir_objects.pdh_dentry == NULL)
			return 1;
		break;
	}
	return 0;
}

static int __rpc_clnt_handle_event(struct rpc_clnt *clnt, unsigned long event,
				   struct super_block *sb)
{
	struct dentry *dentry;

	switch (event) {
	case RPC_PIPEFS_MOUNT:
		dentry = rpc_setup_pipedir_sb(sb, clnt);
		if (!dentry)
			return -ENOENT;
		if (IS_ERR(dentry))
			return PTR_ERR(dentry);
		break;
	case RPC_PIPEFS_UMOUNT:
		__rpc_clnt_remove_pipedir(clnt);
		break;
	default:
		printk(KERN_ERR "%s: unknown event: %ld\n", __func__, event);
		return -ENOTSUPP;
	}
	return 0;
}

static int __rpc_pipefs_event(struct rpc_clnt *clnt, unsigned long event,
				struct super_block *sb)
{
	int error = 0;

	for (;; clnt = clnt->cl_parent) {
		if (!rpc_clnt_skip_event(clnt, event))
			error = __rpc_clnt_handle_event(clnt, event, sb);
		if (error || clnt == clnt->cl_parent)
			break;
	}
	return error;
}

static struct rpc_clnt *rpc_get_client_for_event(struct net *net, int event)
{
	struct sunrpc_net *sn = net_generic(net, sunrpc_net_id);
	struct rpc_clnt *clnt;

	spin_lock(&sn->rpc_client_lock);
	list_for_each_entry(clnt, &sn->all_clients, cl_clients) {
		if (rpc_clnt_skip_event(clnt, event))
			continue;
		spin_unlock(&sn->rpc_client_lock);
		return clnt;
	}
	spin_unlock(&sn->rpc_client_lock);
	return NULL;
}

static int rpc_pipefs_event(struct notifier_block *nb, unsigned long event,
			    void *ptr)
{
	struct super_block *sb = ptr;
	struct rpc_clnt *clnt;
	int error = 0;

	while ((clnt = rpc_get_client_for_event(sb->s_fs_info, event))) {
		error = __rpc_pipefs_event(clnt, event, sb);
		if (error)
			break;
	}
	return error;
}

static struct notifier_block rpc_clients_block = {
	.notifier_call	= rpc_pipefs_event,
	.priority	= SUNRPC_PIPEFS_RPC_PRIO,
};

int rpc_clients_notifier_register(void)
{
	return rpc_pipefs_notifier_register(&rpc_clients_block);
}

void rpc_clients_notifier_unregister(void)
{
	return rpc_pipefs_notifier_unregister(&rpc_clients_block);
}

static struct rpc_xprt *rpc_clnt_set_transport(struct rpc_clnt *clnt,
		struct rpc_xprt *xprt,
		const struct rpc_timeout *timeout)
{
	struct rpc_xprt *old;

	spin_lock(&clnt->cl_lock);
	old = rcu_dereference_protected(clnt->cl_xprt,
			lockdep_is_held(&clnt->cl_lock));

	if (!xprt_bound(xprt))
		clnt->cl_autobind = 1;

	clnt->cl_timeout = timeout;
	rcu_assign_pointer(clnt->cl_xprt, xprt);
	spin_unlock(&clnt->cl_lock);

	return old;
}

static void rpc_clnt_set_nodename(struct rpc_clnt *clnt, const char *nodename)
{
	clnt->cl_nodelen = strlcpy(clnt->cl_nodename,
			nodename, sizeof(clnt->cl_nodename));
}

static int rpc_client_register(struct rpc_clnt *clnt,
			       rpc_authflavor_t pseudoflavor,
			       const char *client_name)
{
	struct rpc_auth_create_args auth_args = {
		.pseudoflavor = pseudoflavor,
		.target_name = client_name,
	};
	struct rpc_auth *auth;
	struct net *net = rpc_net_ns(clnt);
	struct super_block *pipefs_sb;
	int err;

	rpc_clnt_debugfs_register(clnt);

	pipefs_sb = rpc_get_sb_net(net);
	if (pipefs_sb) {
		err = rpc_setup_pipedir(pipefs_sb, clnt);
		if (err)
			goto out;
	}

	rpc_register_client(clnt);
	if (pipefs_sb)
		rpc_put_sb_net(net);

	auth = rpcauth_create(&auth_args, clnt);
	if (IS_ERR(auth)) {
		dprintk("RPC:       Couldn't create auth handle (flavor %u)\n",
				pseudoflavor);
		err = PTR_ERR(auth);
		goto err_auth;
	}
	return 0;
err_auth:
	pipefs_sb = rpc_get_sb_net(net);
	rpc_unregister_client(clnt);
	__rpc_clnt_remove_pipedir(clnt);
out:
	if (pipefs_sb)
		rpc_put_sb_net(net);
	rpc_sysfs_client_destroy(clnt);
	rpc_clnt_debugfs_unregister(clnt);
	return err;
}

static DEFINE_IDA(rpc_clids);

void rpc_cleanup_clids(void)
{
	ida_destroy(&rpc_clids);
}

static int rpc_alloc_clid(struct rpc_clnt *clnt)
{
	int clid;

	clid = ida_simple_get(&rpc_clids, 0, 0, GFP_KERNEL);
	if (clid < 0)
		return clid;
	clnt->cl_clid = clid;
	return 0;
}

static void rpc_free_clid(struct rpc_clnt *clnt)
{
	ida_simple_remove(&rpc_clids, clnt->cl_clid);
}

static struct rpc_clnt * rpc_new_client(const struct rpc_create_args *args,
		struct rpc_xprt_switch *xps,
		struct rpc_xprt *xprt,
		struct rpc_clnt *parent)
{
	const struct rpc_program *program = args->program;
	const struct rpc_version *version;
	struct rpc_clnt *clnt = NULL;
	const struct rpc_timeout *timeout;
	const char *nodename = args->nodename;
	int err;

	err = rpciod_up();
	if (err)
		goto out_no_rpciod;

	err = -EINVAL;
	if (args->version >= program->nrvers)
		goto out_err;
	version = program->version[args->version];
	if (version == NULL)
		goto out_err;

	err = -ENOMEM;
	clnt = kzalloc(sizeof(*clnt), GFP_KERNEL);
	if (!clnt)
		goto out_err;
	clnt->cl_parent = parent ? : clnt;

	err = rpc_alloc_clid(clnt);
	if (err)
		goto out_no_clid;

	clnt->cl_cred	  = get_cred(args->cred);
	clnt->cl_procinfo = version->procs;
	clnt->cl_maxproc  = version->nrprocs;
	clnt->cl_prog     = args->prognumber ? : program->number;
	clnt->cl_vers     = version->number;
	clnt->cl_stats    = program->stats;
	clnt->cl_metrics  = rpc_alloc_iostats(clnt);
	rpc_init_pipe_dir_head(&clnt->cl_pipedir_objects);
	err = -ENOMEM;
	if (clnt->cl_metrics == NULL)
		goto out_no_stats;
	clnt->cl_program  = program;
	INIT_LIST_HEAD(&clnt->cl_tasks);
	spin_lock_init(&clnt->cl_lock);

	timeout = xprt->timeout;
	if (args->timeout != NULL) {
		memcpy(&clnt->cl_timeout_default, args->timeout,
				sizeof(clnt->cl_timeout_default));
		timeout = &clnt->cl_timeout_default;
	}

	rpc_clnt_set_transport(clnt, xprt, timeout);
	xprt->main = true;
	xprt_iter_init(&clnt->cl_xpi, xps);
	xprt_switch_put(xps);

	clnt->cl_rtt = &clnt->cl_rtt_default;
	rpc_init_rtt(&clnt->cl_rtt_default, clnt->cl_timeout->to_initval);

	refcount_set(&clnt->cl_count, 1);

	if (nodename == NULL)
		nodename = utsname()->nodename;
	/* save the nodename */
	rpc_clnt_set_nodename(clnt, nodename);

	rpc_sysfs_client_setup(clnt, xps, rpc_net_ns(clnt));
	err = rpc_client_register(clnt, args->authflavor, args->client_name);
	if (err)
		goto out_no_path;
	if (parent)
		refcount_inc(&parent->cl_count);

	trace_rpc_clnt_new(clnt, xprt, program->name, args->servername);
	return clnt;

out_no_path:
	rpc_free_iostats(clnt->cl_metrics);
out_no_stats:
	put_cred(clnt->cl_cred);
	rpc_free_clid(clnt);
out_no_clid:
	kfree(clnt);
out_err:
	rpciod_down();
out_no_rpciod:
	xprt_switch_put(xps);
	xprt_put(xprt);
	trace_rpc_clnt_new_err(program->name, args->servername, err);
	return ERR_PTR(err);
}

static struct rpc_clnt *rpc_create_xprt(struct rpc_create_args *args,
					struct rpc_xprt *xprt)
{
	struct rpc_clnt *clnt = NULL;
	struct rpc_xprt_switch *xps;

	if (args->bc_xprt && args->bc_xprt->xpt_bc_xps) {
		WARN_ON_ONCE(!(args->protocol & XPRT_TRANSPORT_BC));
		xps = args->bc_xprt->xpt_bc_xps;
		xprt_switch_get(xps);
	} else {
		xps = xprt_switch_alloc(xprt, GFP_KERNEL);
		if (xps == NULL) {
			xprt_put(xprt);
			return ERR_PTR(-ENOMEM);
		}
		if (xprt->bc_xprt) {
			xprt_switch_get(xps);
			xprt->bc_xprt->xpt_bc_xps = xps;
		}
	}
	clnt = rpc_new_client(args, xps, xprt, NULL);
	if (IS_ERR(clnt))
		return clnt;

	if (!(args->flags & RPC_CLNT_CREATE_NOPING)) {
		int err = rpc_ping(clnt);
		if (err != 0) {
			rpc_shutdown_client(clnt);
			return ERR_PTR(err);
		}
	}

	clnt->cl_softrtry = 1;
	if (args->flags & (RPC_CLNT_CREATE_HARDRTRY|RPC_CLNT_CREATE_SOFTERR)) {
		clnt->cl_softrtry = 0;
		if (args->flags & RPC_CLNT_CREATE_SOFTERR)
			clnt->cl_softerr = 1;
	}

	if (args->flags & RPC_CLNT_CREATE_AUTOBIND)
		clnt->cl_autobind = 1;
	if (args->flags & RPC_CLNT_CREATE_NO_RETRANS_TIMEOUT)
		clnt->cl_noretranstimeo = 1;
	if (args->flags & RPC_CLNT_CREATE_DISCRTRY)
		clnt->cl_discrtry = 1;
	if (!(args->flags & RPC_CLNT_CREATE_QUIET))
		clnt->cl_chatty = 1;

	return clnt;
}

/**
 * rpc_create - create an RPC client and transport with one call
 * @args: rpc_clnt create argument structure
 *
 * Creates and initializes an RPC transport and an RPC client.
 *
 * It can ping the server in order to determine if it is up, and to see if
 * it supports this program and version.  RPC_CLNT_CREATE_NOPING disables
 * this behavior so asynchronous tasks can also use rpc_create.
 */
struct rpc_clnt *rpc_create(struct rpc_create_args *args)
{
	struct rpc_xprt *xprt;
	struct xprt_create xprtargs = {
		.net = args->net,
		.ident = args->protocol,
		.srcaddr = args->saddress,
		.dstaddr = args->address,
		.addrlen = args->addrsize,
		.servername = args->servername,
		.bc_xprt = args->bc_xprt,
	};
	char servername[48];
	struct rpc_clnt *clnt;
	int i;

	if (args->bc_xprt) {
		WARN_ON_ONCE(!(args->protocol & XPRT_TRANSPORT_BC));
		xprt = args->bc_xprt->xpt_bc_xprt;
		if (xprt) {
			xprt_get(xprt);
			return rpc_create_xprt(args, xprt);
		}
	}

	if (args->flags & RPC_CLNT_CREATE_INFINITE_SLOTS)
		xprtargs.flags |= XPRT_CREATE_INFINITE_SLOTS;
	if (args->flags & RPC_CLNT_CREATE_NO_IDLE_TIMEOUT)
		xprtargs.flags |= XPRT_CREATE_NO_IDLE_TIMEOUT;
	/*
	 * If the caller chooses not to specify a hostname, whip
	 * up a string representation of the passed-in address.
	 */
	if (xprtargs.servername == NULL) {
		struct sockaddr_un *sun =
				(struct sockaddr_un *)args->address;
		struct sockaddr_in *sin =
				(struct sockaddr_in *)args->address;
		struct sockaddr_in6 *sin6 =
				(struct sockaddr_in6 *)args->address;

		servername[0] = '\0';
		switch (args->address->sa_family) {
		case AF_LOCAL:
			snprintf(servername, sizeof(servername), "%s",
				 sun->sun_path);
			break;
		case AF_INET:
			snprintf(servername, sizeof(servername), "%pI4",
				 &sin->sin_addr.s_addr);
			break;
		case AF_INET6:
			snprintf(servername, sizeof(servername), "%pI6",
				 &sin6->sin6_addr);
			break;
		default:
			/* caller wants default server name, but
			 * address family isn't recognized. */
			return ERR_PTR(-EINVAL);
		}
		xprtargs.servername = servername;
	}

	xprt = xprt_create_transport(&xprtargs);
	if (IS_ERR(xprt))
		return (struct rpc_clnt *)xprt;

	/*
	 * By default, kernel RPC client connects from a reserved port.
	 * CAP_NET_BIND_SERVICE will not be set for unprivileged requesters,
	 * but it is always enabled for rpciod, which handles the connect
	 * operation.
	 */
	xprt->resvport = 1;
	if (args->flags & RPC_CLNT_CREATE_NONPRIVPORT)
		xprt->resvport = 0;
	xprt->reuseport = 0;
	if (args->flags & RPC_CLNT_CREATE_REUSEPORT)
		xprt->reuseport = 1;

	clnt = rpc_create_xprt(args, xprt);
	if (IS_ERR(clnt) || args->nconnect <= 1)
		return clnt;

	for (i = 0; i < args->nconnect - 1; i++) {
		if (rpc_clnt_add_xprt(clnt, &xprtargs, NULL, NULL) < 0)
			break;
	}
	return clnt;
}
EXPORT_SYMBOL_GPL(rpc_create);

/*
 * This function clones the RPC client structure. It allows us to share the
 * same transport while varying parameters such as the authentication
 * flavour.
 */
static struct rpc_clnt *__rpc_clone_client(struct rpc_create_args *args,
					   struct rpc_clnt *clnt)
{
	struct rpc_xprt_switch *xps;
	struct rpc_xprt *xprt;
	struct rpc_clnt *new;
	int err;

	err = -ENOMEM;
	rcu_read_lock();
	xprt = xprt_get(rcu_dereference(clnt->cl_xprt));
	xps = xprt_switch_get(rcu_dereference(clnt->cl_xpi.xpi_xpswitch));
	rcu_read_unlock();
	if (xprt == NULL || xps == NULL) {
		xprt_put(xprt);
		xprt_switch_put(xps);
		goto out_err;
	}
	args->servername = xprt->servername;
	args->nodename = clnt->cl_nodename;

	new = rpc_new_client(args, xps, xprt, clnt);
	if (IS_ERR(new))
		return new;

	/* Turn off autobind on clones */
	new->cl_autobind = 0;
	new->cl_softrtry = clnt->cl_softrtry;
	new->cl_softerr = clnt->cl_softerr;
	new->cl_noretranstimeo = clnt->cl_noretranstimeo;
	new->cl_discrtry = clnt->cl_discrtry;
	new->cl_chatty = clnt->cl_chatty;
	new->cl_principal = clnt->cl_principal;
	return new;

out_err:
	trace_rpc_clnt_clone_err(clnt, err);
	return ERR_PTR(err);
}

/**
 * rpc_clone_client - Clone an RPC client structure
 *
 * @clnt: RPC client whose parameters are copied
 *
 * Returns a fresh RPC client or an ERR_PTR.
 */
struct rpc_clnt *rpc_clone_client(struct rpc_clnt *clnt)
{
	struct rpc_create_args args = {
		.program	= clnt->cl_program,
		.prognumber	= clnt->cl_prog,
		.version	= clnt->cl_vers,
		.authflavor	= clnt->cl_auth->au_flavor,
		.cred		= clnt->cl_cred,
	};
	return __rpc_clone_client(&args, clnt);
}
EXPORT_SYMBOL_GPL(rpc_clone_client);

/**
 * rpc_clone_client_set_auth - Clone an RPC client structure and set its auth
 *
 * @clnt: RPC client whose parameters are copied
 * @flavor: security flavor for new client
 *
 * Returns a fresh RPC client or an ERR_PTR.
 */
struct rpc_clnt *
rpc_clone_client_set_auth(struct rpc_clnt *clnt, rpc_authflavor_t flavor)
{
	struct rpc_create_args args = {
		.program	= clnt->cl_program,
		.prognumber	= clnt->cl_prog,
		.version	= clnt->cl_vers,
		.authflavor	= flavor,
		.cred		= clnt->cl_cred,
	};
	return __rpc_clone_client(&args, clnt);
}
EXPORT_SYMBOL_GPL(rpc_clone_client_set_auth);

/**
 * rpc_switch_client_transport: switch the RPC transport on the fly
 * @clnt: pointer to a struct rpc_clnt
 * @args: pointer to the new transport arguments
 * @timeout: pointer to the new timeout parameters
 *
 * This function allows the caller to switch the RPC transport for the
 * rpc_clnt structure 'clnt' to allow it to connect to a mirrored NFS
 * server, for instance.  It assumes that the caller has ensured that
 * there are no active RPC tasks by using some form of locking.
 *
 * Returns zero if "clnt" is now using the new xprt.  Otherwise a
 * negative errno is returned, and "clnt" continues to use the old
 * xprt.
 */
int rpc_switch_client_transport(struct rpc_clnt *clnt,
		struct xprt_create *args,
		const struct rpc_timeout *timeout)
{
	const struct rpc_timeout *old_timeo;
	rpc_authflavor_t pseudoflavor;
	struct rpc_xprt_switch *xps, *oldxps;
	struct rpc_xprt *xprt, *old;
	struct rpc_clnt *parent;
	int err;

	xprt = xprt_create_transport(args);
	if (IS_ERR(xprt))
		return PTR_ERR(xprt);

	xps = xprt_switch_alloc(xprt, GFP_KERNEL);
	if (xps == NULL) {
		xprt_put(xprt);
		return -ENOMEM;
	}

	pseudoflavor = clnt->cl_auth->au_flavor;

	old_timeo = clnt->cl_timeout;
	old = rpc_clnt_set_transport(clnt, xprt, timeout);
	oldxps = xprt_iter_xchg_switch(&clnt->cl_xpi, xps);

	rpc_unregister_client(clnt);
	__rpc_clnt_remove_pipedir(clnt);
	rpc_sysfs_client_destroy(clnt);
	rpc_clnt_debugfs_unregister(clnt);

	/*
	 * A new transport was created.  "clnt" therefore
	 * becomes the root of a new cl_parent tree.  clnt's
	 * children, if it has any, still point to the old xprt.
	 */
	parent = clnt->cl_parent;
	clnt->cl_parent = clnt;

	/*
	 * The old rpc_auth cache cannot be re-used.  GSS
	 * contexts in particular are between a single
	 * client and server.
	 */
	err = rpc_client_register(clnt, pseudoflavor, NULL);
	if (err)
		goto out_revert;

	synchronize_rcu();
	if (parent != clnt)
		rpc_release_client(parent);
	xprt_switch_put(oldxps);
	xprt_put(old);
	trace_rpc_clnt_replace_xprt(clnt);
	return 0;

out_revert:
	xps = xprt_iter_xchg_switch(&clnt->cl_xpi, oldxps);
	rpc_clnt_set_transport(clnt, old, old_timeo);
	clnt->cl_parent = parent;
	rpc_client_register(clnt, pseudoflavor, NULL);
	xprt_switch_put(xps);
	xprt_put(xprt);
	trace_rpc_clnt_replace_xprt_err(clnt);
	return err;
}
EXPORT_SYMBOL_GPL(rpc_switch_client_transport);

static
int rpc_clnt_xprt_iter_init(struct rpc_clnt *clnt, struct rpc_xprt_iter *xpi)
{
	struct rpc_xprt_switch *xps;

	rcu_read_lock();
	xps = xprt_switch_get(rcu_dereference(clnt->cl_xpi.xpi_xpswitch));
	rcu_read_unlock();
	if (xps == NULL)
		return -EAGAIN;
	xprt_iter_init_listall(xpi, xps);
	xprt_switch_put(xps);
	return 0;
}

/**
 * rpc_clnt_iterate_for_each_xprt - Apply a function to all transports
 * @clnt: pointer to client
 * @fn: function to apply
 * @data: void pointer to function data
 *
 * Iterates through the list of RPC transports currently attached to the
 * client and applies the function fn(clnt, xprt, data).
 *
 * On error, the iteration stops, and the function returns the error value.
 */
int rpc_clnt_iterate_for_each_xprt(struct rpc_clnt *clnt,
		int (*fn)(struct rpc_clnt *, struct rpc_xprt *, void *),
		void *data)
{
	struct rpc_xprt_iter xpi;
	int ret;

	ret = rpc_clnt_xprt_iter_init(clnt, &xpi);
	if (ret)
		return ret;
	for (;;) {
		struct rpc_xprt *xprt = xprt_iter_get_next(&xpi);

		if (!xprt)
			break;
		ret = fn(clnt, xprt, data);
		xprt_put(xprt);
		if (ret < 0)
			break;
	}
	xprt_iter_destroy(&xpi);
	return ret;
}
EXPORT_SYMBOL_GPL(rpc_clnt_iterate_for_each_xprt);

/*
 * Kill all tasks for the given client.
 * XXX: kill their descendants as well?
 */
void rpc_killall_tasks(struct rpc_clnt *clnt)
{
	struct rpc_task	*rovr;


	if (list_empty(&clnt->cl_tasks))
		return;

	/*
	 * Spin lock all_tasks to prevent changes...
	 */
	trace_rpc_clnt_killall(clnt);
	spin_lock(&clnt->cl_lock);
	list_for_each_entry(rovr, &clnt->cl_tasks, tk_task)
		rpc_signal_task(rovr);
	spin_unlock(&clnt->cl_lock);
}
EXPORT_SYMBOL_GPL(rpc_killall_tasks);

/*
 * Properly shut down an RPC client, terminating all outstanding
 * requests.
 */
void rpc_shutdown_client(struct rpc_clnt *clnt)
{
	might_sleep();

	trace_rpc_clnt_shutdown(clnt);

	while (!list_empty(&clnt->cl_tasks)) {
		rpc_killall_tasks(clnt);
		wait_event_timeout(destroy_wait,
			list_empty(&clnt->cl_tasks), 1*HZ);
	}

	rpc_release_client(clnt);
}
EXPORT_SYMBOL_GPL(rpc_shutdown_client);

/*
 * Free an RPC client
 */
static void rpc_free_client_work(struct work_struct *work)
{
	struct rpc_clnt *clnt = container_of(work, struct rpc_clnt, cl_work);

	trace_rpc_clnt_free(clnt);

	/* These might block on processes that might allocate memory,
	 * so they cannot be called in rpciod, so they are handled separately
	 * here.
	 */
	rpc_sysfs_client_destroy(clnt);
	rpc_clnt_debugfs_unregister(clnt);
	rpc_free_clid(clnt);
	rpc_clnt_remove_pipedir(clnt);
	xprt_put(rcu_dereference_raw(clnt->cl_xprt));

	kfree(clnt);
	rpciod_down();
}
static struct rpc_clnt *
rpc_free_client(struct rpc_clnt *clnt)
{
	struct rpc_clnt *parent = NULL;

	trace_rpc_clnt_release(clnt);
	if (clnt->cl_parent != clnt)
		parent = clnt->cl_parent;
	rpc_unregister_client(clnt);
	rpc_free_iostats(clnt->cl_metrics);
	clnt->cl_metrics = NULL;
	xprt_iter_destroy(&clnt->cl_xpi);
	put_cred(clnt->cl_cred);

	INIT_WORK(&clnt->cl_work, rpc_free_client_work);
	schedule_work(&clnt->cl_work);
	return parent;
}

/*
 * Free an RPC client
 */
static struct rpc_clnt *
rpc_free_auth(struct rpc_clnt *clnt)
{
	/*
	 * Note: RPCSEC_GSS may need to send NULL RPC calls in order to
	 *       release remaining GSS contexts. This mechanism ensures
	 *       that it can do so safely.
	 */
	if (clnt->cl_auth != NULL) {
		rpcauth_release(clnt->cl_auth);
		clnt->cl_auth = NULL;
	}
	if (refcount_dec_and_test(&clnt->cl_count))
		return rpc_free_client(clnt);
	return NULL;
}

/*
 * Release reference to the RPC client
 */
void
rpc_release_client(struct rpc_clnt *clnt)
{
	do {
		if (list_empty(&clnt->cl_tasks))
			wake_up(&destroy_wait);
		if (refcount_dec_not_one(&clnt->cl_count))
			break;
		clnt = rpc_free_auth(clnt);
	} while (clnt != NULL);
}
EXPORT_SYMBOL_GPL(rpc_release_client);

/**
 * rpc_bind_new_program - bind a new RPC program to an existing client
 * @old: old rpc_client
 * @program: rpc program to set
 * @vers: rpc program version
 *
 * Clones the rpc client and sets up a new RPC program. This is mainly
 * of use for enabling different RPC programs to share the same transport.
 * The Sun NFSv2/v3 ACL protocol can do this.
 */
struct rpc_clnt *rpc_bind_new_program(struct rpc_clnt *old,
				      const struct rpc_program *program,
				      u32 vers)
{
	struct rpc_create_args args = {
		.program	= program,
		.prognumber	= program->number,
		.version	= vers,
		.authflavor	= old->cl_auth->au_flavor,
		.cred		= old->cl_cred,
	};
	struct rpc_clnt *clnt;
	int err;

	clnt = __rpc_clone_client(&args, old);
	if (IS_ERR(clnt))
		goto out;
	err = rpc_ping(clnt);
	if (err != 0) {
		rpc_shutdown_client(clnt);
		clnt = ERR_PTR(err);
	}
out:
	return clnt;
}
EXPORT_SYMBOL_GPL(rpc_bind_new_program);

struct rpc_xprt *
rpc_task_get_xprt(struct rpc_clnt *clnt, struct rpc_xprt *xprt)
{
	struct rpc_xprt_switch *xps;

	if (!xprt)
		return NULL;
	rcu_read_lock();
	xps = rcu_dereference(clnt->cl_xpi.xpi_xpswitch);
	atomic_long_inc(&xps->xps_queuelen);
	rcu_read_unlock();
	atomic_long_inc(&xprt->queuelen);

	return xprt;
}

static void
rpc_task_release_xprt(struct rpc_clnt *clnt, struct rpc_xprt *xprt)
{
	struct rpc_xprt_switch *xps;

	atomic_long_dec(&xprt->queuelen);
	rcu_read_lock();
	xps = rcu_dereference(clnt->cl_xpi.xpi_xpswitch);
	atomic_long_dec(&xps->xps_queuelen);
	rcu_read_unlock();

	xprt_put(xprt);
}

void rpc_task_release_transport(struct rpc_task *task)
{
	struct rpc_xprt *xprt = task->tk_xprt;

	if (xprt) {
		task->tk_xprt = NULL;
		if (task->tk_client)
			rpc_task_release_xprt(task->tk_client, xprt);
		else
			xprt_put(xprt);
	}
}
EXPORT_SYMBOL_GPL(rpc_task_release_transport);

void rpc_task_release_client(struct rpc_task *task)
{
	struct rpc_clnt *clnt = task->tk_client;

	rpc_task_release_transport(task);
	if (clnt != NULL) {
		/* Remove from client task list */
		spin_lock(&clnt->cl_lock);
		list_del(&task->tk_task);
		spin_unlock(&clnt->cl_lock);
		task->tk_client = NULL;

		rpc_release_client(clnt);
	}
}

static struct rpc_xprt *
rpc_task_get_first_xprt(struct rpc_clnt *clnt)
{
	struct rpc_xprt *xprt;

	rcu_read_lock();
	xprt = xprt_get(rcu_dereference(clnt->cl_xprt));
	rcu_read_unlock();
	return rpc_task_get_xprt(clnt, xprt);
}

static struct rpc_xprt *
rpc_task_get_next_xprt(struct rpc_clnt *clnt)
{
	return rpc_task_get_xprt(clnt, xprt_iter_get_next(&clnt->cl_xpi));
}

static
void rpc_task_set_transport(struct rpc_task *task, struct rpc_clnt *clnt)
{
	if (task->tk_xprt)
		return;
	if (task->tk_flags & RPC_TASK_NO_ROUND_ROBIN)
		task->tk_xprt = rpc_task_get_first_xprt(clnt);
	else
		task->tk_xprt = rpc_task_get_next_xprt(clnt);
}

static
void rpc_task_set_client(struct rpc_task *task, struct rpc_clnt *clnt)
{
<<<<<<< HEAD

	if (clnt != NULL) {
		rpc_task_set_transport(task, clnt);
		task->tk_client = clnt;
		refcount_inc(&clnt->cl_count);
		if (clnt->cl_softrtry)
			task->tk_flags |= RPC_TASK_SOFT;
		if (clnt->cl_softerr)
			task->tk_flags |= RPC_TASK_TIMEOUT;
		if (clnt->cl_noretranstimeo)
			task->tk_flags |= RPC_TASK_NO_RETRANS_TIMEOUT;
		if (atomic_read(&clnt->cl_swapper))
			task->tk_flags |= RPC_TASK_SWAPPER;
		/* Add to the client's list of all tasks */
		spin_lock(&clnt->cl_lock);
		list_add_tail(&task->tk_task, &clnt->cl_tasks);
		spin_unlock(&clnt->cl_lock);
	}
=======
	rpc_task_set_transport(task, clnt);
	task->tk_client = clnt;
	refcount_inc(&clnt->cl_count);
	if (clnt->cl_softrtry)
		task->tk_flags |= RPC_TASK_SOFT;
	if (clnt->cl_softerr)
		task->tk_flags |= RPC_TASK_TIMEOUT;
	if (clnt->cl_noretranstimeo)
		task->tk_flags |= RPC_TASK_NO_RETRANS_TIMEOUT;
	if (atomic_read(&clnt->cl_swapper))
		task->tk_flags |= RPC_TASK_SWAPPER;
	/* Add to the client's list of all tasks */
	spin_lock(&clnt->cl_lock);
	list_add_tail(&task->tk_task, &clnt->cl_tasks);
	spin_unlock(&clnt->cl_lock);
>>>>>>> df0cc57e
}

static void
rpc_task_set_rpc_message(struct rpc_task *task, const struct rpc_message *msg)
{
	if (msg != NULL) {
		task->tk_msg.rpc_proc = msg->rpc_proc;
		task->tk_msg.rpc_argp = msg->rpc_argp;
		task->tk_msg.rpc_resp = msg->rpc_resp;
		task->tk_msg.rpc_cred = msg->rpc_cred;
		if (!(task->tk_flags & RPC_TASK_CRED_NOREF))
			get_cred(task->tk_msg.rpc_cred);
	}
}

/*
 * Default callback for async RPC calls
 */
static void
rpc_default_callback(struct rpc_task *task, void *data)
{
}

static const struct rpc_call_ops rpc_default_ops = {
	.rpc_call_done = rpc_default_callback,
};

/**
 * rpc_run_task - Allocate a new RPC task, then run rpc_execute against it
 * @task_setup_data: pointer to task initialisation data
 */
struct rpc_task *rpc_run_task(const struct rpc_task_setup *task_setup_data)
{
	struct rpc_task *task;

	task = rpc_new_task(task_setup_data);

	if (!RPC_IS_ASYNC(task))
		task->tk_flags |= RPC_TASK_CRED_NOREF;

	rpc_task_set_client(task, task_setup_data->rpc_client);
	rpc_task_set_rpc_message(task, task_setup_data->rpc_message);

	if (task->tk_action == NULL)
		rpc_call_start(task);

	atomic_inc(&task->tk_count);
	rpc_execute(task);
	return task;
}
EXPORT_SYMBOL_GPL(rpc_run_task);

/**
 * rpc_call_sync - Perform a synchronous RPC call
 * @clnt: pointer to RPC client
 * @msg: RPC call parameters
 * @flags: RPC call flags
 */
int rpc_call_sync(struct rpc_clnt *clnt, const struct rpc_message *msg, int flags)
{
	struct rpc_task	*task;
	struct rpc_task_setup task_setup_data = {
		.rpc_client = clnt,
		.rpc_message = msg,
		.callback_ops = &rpc_default_ops,
		.flags = flags,
	};
	int status;

	WARN_ON_ONCE(flags & RPC_TASK_ASYNC);
	if (flags & RPC_TASK_ASYNC) {
		rpc_release_calldata(task_setup_data.callback_ops,
			task_setup_data.callback_data);
		return -EINVAL;
	}

	task = rpc_run_task(&task_setup_data);
	if (IS_ERR(task))
		return PTR_ERR(task);
	status = task->tk_status;
	rpc_put_task(task);
	return status;
}
EXPORT_SYMBOL_GPL(rpc_call_sync);

/**
 * rpc_call_async - Perform an asynchronous RPC call
 * @clnt: pointer to RPC client
 * @msg: RPC call parameters
 * @flags: RPC call flags
 * @tk_ops: RPC call ops
 * @data: user call data
 */
int
rpc_call_async(struct rpc_clnt *clnt, const struct rpc_message *msg, int flags,
	       const struct rpc_call_ops *tk_ops, void *data)
{
	struct rpc_task	*task;
	struct rpc_task_setup task_setup_data = {
		.rpc_client = clnt,
		.rpc_message = msg,
		.callback_ops = tk_ops,
		.callback_data = data,
		.flags = flags|RPC_TASK_ASYNC,
	};

	task = rpc_run_task(&task_setup_data);
	if (IS_ERR(task))
		return PTR_ERR(task);
	rpc_put_task(task);
	return 0;
}
EXPORT_SYMBOL_GPL(rpc_call_async);

#if defined(CONFIG_SUNRPC_BACKCHANNEL)
static void call_bc_encode(struct rpc_task *task);

/**
 * rpc_run_bc_task - Allocate a new RPC task for backchannel use, then run
 * rpc_execute against it
 * @req: RPC request
 */
struct rpc_task *rpc_run_bc_task(struct rpc_rqst *req)
{
	struct rpc_task *task;
	struct rpc_task_setup task_setup_data = {
		.callback_ops = &rpc_default_ops,
		.flags = RPC_TASK_SOFTCONN |
			RPC_TASK_NO_RETRANS_TIMEOUT,
	};

	dprintk("RPC: rpc_run_bc_task req= %p\n", req);
	/*
	 * Create an rpc_task to send the data
	 */
	task = rpc_new_task(&task_setup_data);
	xprt_init_bc_request(req, task);

	task->tk_action = call_bc_encode;
	atomic_inc(&task->tk_count);
	WARN_ON_ONCE(atomic_read(&task->tk_count) != 2);
	rpc_execute(task);

	dprintk("RPC: rpc_run_bc_task: task= %p\n", task);
	return task;
}
#endif /* CONFIG_SUNRPC_BACKCHANNEL */

/**
 * rpc_prepare_reply_pages - Prepare to receive a reply data payload into pages
 * @req: RPC request to prepare
 * @pages: vector of struct page pointers
 * @base: offset in first page where receive should start, in bytes
 * @len: expected size of the upper layer data payload, in bytes
 * @hdrsize: expected size of upper layer reply header, in XDR words
 *
 */
void rpc_prepare_reply_pages(struct rpc_rqst *req, struct page **pages,
			     unsigned int base, unsigned int len,
			     unsigned int hdrsize)
{
	hdrsize += RPC_REPHDRSIZE + req->rq_cred->cr_auth->au_ralign;

	xdr_inline_pages(&req->rq_rcv_buf, hdrsize << 2, pages, base, len);
	trace_rpc_xdr_reply_pages(req->rq_task, &req->rq_rcv_buf);
}
EXPORT_SYMBOL_GPL(rpc_prepare_reply_pages);

void
rpc_call_start(struct rpc_task *task)
{
	task->tk_action = call_start;
}
EXPORT_SYMBOL_GPL(rpc_call_start);

/**
 * rpc_peeraddr - extract remote peer address from clnt's xprt
 * @clnt: RPC client structure
 * @buf: target buffer
 * @bufsize: length of target buffer
 *
 * Returns the number of bytes that are actually in the stored address.
 */
size_t rpc_peeraddr(struct rpc_clnt *clnt, struct sockaddr *buf, size_t bufsize)
{
	size_t bytes;
	struct rpc_xprt *xprt;

	rcu_read_lock();
	xprt = rcu_dereference(clnt->cl_xprt);

	bytes = xprt->addrlen;
	if (bytes > bufsize)
		bytes = bufsize;
	memcpy(buf, &xprt->addr, bytes);
	rcu_read_unlock();

	return bytes;
}
EXPORT_SYMBOL_GPL(rpc_peeraddr);

/**
 * rpc_peeraddr2str - return remote peer address in printable format
 * @clnt: RPC client structure
 * @format: address format
 *
 * NB: the lifetime of the memory referenced by the returned pointer is
 * the same as the rpc_xprt itself.  As long as the caller uses this
 * pointer, it must hold the RCU read lock.
 */
const char *rpc_peeraddr2str(struct rpc_clnt *clnt,
			     enum rpc_display_format_t format)
{
	struct rpc_xprt *xprt;

	xprt = rcu_dereference(clnt->cl_xprt);

	if (xprt->address_strings[format] != NULL)
		return xprt->address_strings[format];
	else
		return "unprintable";
}
EXPORT_SYMBOL_GPL(rpc_peeraddr2str);

static const struct sockaddr_in rpc_inaddr_loopback = {
	.sin_family		= AF_INET,
	.sin_addr.s_addr	= htonl(INADDR_ANY),
};

static const struct sockaddr_in6 rpc_in6addr_loopback = {
	.sin6_family		= AF_INET6,
	.sin6_addr		= IN6ADDR_ANY_INIT,
};

/*
 * Try a getsockname() on a connected datagram socket.  Using a
 * connected datagram socket prevents leaving a socket in TIME_WAIT.
 * This conserves the ephemeral port number space.
 *
 * Returns zero and fills in "buf" if successful; otherwise, a
 * negative errno is returned.
 */
static int rpc_sockname(struct net *net, struct sockaddr *sap, size_t salen,
			struct sockaddr *buf)
{
	struct socket *sock;
	int err;

	err = __sock_create(net, sap->sa_family,
				SOCK_DGRAM, IPPROTO_UDP, &sock, 1);
	if (err < 0) {
		dprintk("RPC:       can't create UDP socket (%d)\n", err);
		goto out;
	}

	switch (sap->sa_family) {
	case AF_INET:
		err = kernel_bind(sock,
				(struct sockaddr *)&rpc_inaddr_loopback,
				sizeof(rpc_inaddr_loopback));
		break;
	case AF_INET6:
		err = kernel_bind(sock,
				(struct sockaddr *)&rpc_in6addr_loopback,
				sizeof(rpc_in6addr_loopback));
		break;
	default:
		err = -EAFNOSUPPORT;
		goto out;
	}
	if (err < 0) {
		dprintk("RPC:       can't bind UDP socket (%d)\n", err);
		goto out_release;
	}

	err = kernel_connect(sock, sap, salen, 0);
	if (err < 0) {
		dprintk("RPC:       can't connect UDP socket (%d)\n", err);
		goto out_release;
	}

	err = kernel_getsockname(sock, buf);
	if (err < 0) {
		dprintk("RPC:       getsockname failed (%d)\n", err);
		goto out_release;
	}

	err = 0;
	if (buf->sa_family == AF_INET6) {
		struct sockaddr_in6 *sin6 = (struct sockaddr_in6 *)buf;
		sin6->sin6_scope_id = 0;
	}
	dprintk("RPC:       %s succeeded\n", __func__);

out_release:
	sock_release(sock);
out:
	return err;
}

/*
 * Scraping a connected socket failed, so we don't have a useable
 * local address.  Fallback: generate an address that will prevent
 * the server from calling us back.
 *
 * Returns zero and fills in "buf" if successful; otherwise, a
 * negative errno is returned.
 */
static int rpc_anyaddr(int family, struct sockaddr *buf, size_t buflen)
{
	switch (family) {
	case AF_INET:
		if (buflen < sizeof(rpc_inaddr_loopback))
			return -EINVAL;
		memcpy(buf, &rpc_inaddr_loopback,
				sizeof(rpc_inaddr_loopback));
		break;
	case AF_INET6:
		if (buflen < sizeof(rpc_in6addr_loopback))
			return -EINVAL;
		memcpy(buf, &rpc_in6addr_loopback,
				sizeof(rpc_in6addr_loopback));
		break;
	default:
		dprintk("RPC:       %s: address family not supported\n",
			__func__);
		return -EAFNOSUPPORT;
	}
	dprintk("RPC:       %s: succeeded\n", __func__);
	return 0;
}

/**
 * rpc_localaddr - discover local endpoint address for an RPC client
 * @clnt: RPC client structure
 * @buf: target buffer
 * @buflen: size of target buffer, in bytes
 *
 * Returns zero and fills in "buf" and "buflen" if successful;
 * otherwise, a negative errno is returned.
 *
 * This works even if the underlying transport is not currently connected,
 * or if the upper layer never previously provided a source address.
 *
 * The result of this function call is transient: multiple calls in
 * succession may give different results, depending on how local
 * networking configuration changes over time.
 */
int rpc_localaddr(struct rpc_clnt *clnt, struct sockaddr *buf, size_t buflen)
{
	struct sockaddr_storage address;
	struct sockaddr *sap = (struct sockaddr *)&address;
	struct rpc_xprt *xprt;
	struct net *net;
	size_t salen;
	int err;

	rcu_read_lock();
	xprt = rcu_dereference(clnt->cl_xprt);
	salen = xprt->addrlen;
	memcpy(sap, &xprt->addr, salen);
	net = get_net(xprt->xprt_net);
	rcu_read_unlock();

	rpc_set_port(sap, 0);
	err = rpc_sockname(net, sap, salen, buf);
	put_net(net);
	if (err != 0)
		/* Couldn't discover local address, return ANYADDR */
		return rpc_anyaddr(sap->sa_family, buf, buflen);
	return 0;
}
EXPORT_SYMBOL_GPL(rpc_localaddr);

void
rpc_setbufsize(struct rpc_clnt *clnt, unsigned int sndsize, unsigned int rcvsize)
{
	struct rpc_xprt *xprt;

	rcu_read_lock();
	xprt = rcu_dereference(clnt->cl_xprt);
	if (xprt->ops->set_buffer_size)
		xprt->ops->set_buffer_size(xprt, sndsize, rcvsize);
	rcu_read_unlock();
}
EXPORT_SYMBOL_GPL(rpc_setbufsize);

/**
 * rpc_net_ns - Get the network namespace for this RPC client
 * @clnt: RPC client to query
 *
 */
struct net *rpc_net_ns(struct rpc_clnt *clnt)
{
	struct net *ret;

	rcu_read_lock();
	ret = rcu_dereference(clnt->cl_xprt)->xprt_net;
	rcu_read_unlock();
	return ret;
}
EXPORT_SYMBOL_GPL(rpc_net_ns);

/**
 * rpc_max_payload - Get maximum payload size for a transport, in bytes
 * @clnt: RPC client to query
 *
 * For stream transports, this is one RPC record fragment (see RFC
 * 1831), as we don't support multi-record requests yet.  For datagram
 * transports, this is the size of an IP packet minus the IP, UDP, and
 * RPC header sizes.
 */
size_t rpc_max_payload(struct rpc_clnt *clnt)
{
	size_t ret;

	rcu_read_lock();
	ret = rcu_dereference(clnt->cl_xprt)->max_payload;
	rcu_read_unlock();
	return ret;
}
EXPORT_SYMBOL_GPL(rpc_max_payload);

/**
 * rpc_max_bc_payload - Get maximum backchannel payload size, in bytes
 * @clnt: RPC client to query
 */
size_t rpc_max_bc_payload(struct rpc_clnt *clnt)
{
	struct rpc_xprt *xprt;
	size_t ret;

	rcu_read_lock();
	xprt = rcu_dereference(clnt->cl_xprt);
	ret = xprt->ops->bc_maxpayload(xprt);
	rcu_read_unlock();
	return ret;
}
EXPORT_SYMBOL_GPL(rpc_max_bc_payload);

unsigned int rpc_num_bc_slots(struct rpc_clnt *clnt)
{
	struct rpc_xprt *xprt;
	unsigned int ret;

	rcu_read_lock();
	xprt = rcu_dereference(clnt->cl_xprt);
	ret = xprt->ops->bc_num_slots(xprt);
	rcu_read_unlock();
	return ret;
}
EXPORT_SYMBOL_GPL(rpc_num_bc_slots);

/**
 * rpc_force_rebind - force transport to check that remote port is unchanged
 * @clnt: client to rebind
 *
 */
void rpc_force_rebind(struct rpc_clnt *clnt)
{
	if (clnt->cl_autobind) {
		rcu_read_lock();
		xprt_clear_bound(rcu_dereference(clnt->cl_xprt));
		rcu_read_unlock();
	}
}
EXPORT_SYMBOL_GPL(rpc_force_rebind);

static int
__rpc_restart_call(struct rpc_task *task, void (*action)(struct rpc_task *))
{
	task->tk_status = 0;
	task->tk_rpc_status = 0;
	task->tk_action = action;
	return 1;
}

/*
 * Restart an (async) RPC call. Usually called from within the
 * exit handler.
 */
int
rpc_restart_call(struct rpc_task *task)
{
	return __rpc_restart_call(task, call_start);
}
EXPORT_SYMBOL_GPL(rpc_restart_call);

/*
 * Restart an (async) RPC call from the call_prepare state.
 * Usually called from within the exit handler.
 */
int
rpc_restart_call_prepare(struct rpc_task *task)
{
	if (task->tk_ops->rpc_call_prepare != NULL)
		return __rpc_restart_call(task, rpc_prepare_task);
	return rpc_restart_call(task);
}
EXPORT_SYMBOL_GPL(rpc_restart_call_prepare);

const char
*rpc_proc_name(const struct rpc_task *task)
{
	const struct rpc_procinfo *proc = task->tk_msg.rpc_proc;

	if (proc) {
		if (proc->p_name)
			return proc->p_name;
		else
			return "NULL";
	} else
		return "no proc";
}

static void
__rpc_call_rpcerror(struct rpc_task *task, int tk_status, int rpc_status)
{
	trace_rpc_call_rpcerror(task, tk_status, rpc_status);
	task->tk_rpc_status = rpc_status;
	rpc_exit(task, tk_status);
}

static void
rpc_call_rpcerror(struct rpc_task *task, int status)
{
	__rpc_call_rpcerror(task, status, status);
}

/*
 * 0.  Initial state
 *
 *     Other FSM states can be visited zero or more times, but
 *     this state is visited exactly once for each RPC.
 */
static void
call_start(struct rpc_task *task)
{
	struct rpc_clnt	*clnt = task->tk_client;
	int idx = task->tk_msg.rpc_proc->p_statidx;

	trace_rpc_request(task);

	/* Increment call count (version might not be valid for ping) */
	if (clnt->cl_program->version[clnt->cl_vers])
		clnt->cl_program->version[clnt->cl_vers]->counts[idx]++;
	clnt->cl_stats->rpccnt++;
	task->tk_action = call_reserve;
	rpc_task_set_transport(task, clnt);
}

/*
 * 1.	Reserve an RPC call slot
 */
static void
call_reserve(struct rpc_task *task)
{
	task->tk_status  = 0;
	task->tk_action  = call_reserveresult;
	xprt_reserve(task);
}

static void call_retry_reserve(struct rpc_task *task);

/*
 * 1b.	Grok the result of xprt_reserve()
 */
static void
call_reserveresult(struct rpc_task *task)
{
	int status = task->tk_status;

	/*
	 * After a call to xprt_reserve(), we must have either
	 * a request slot or else an error status.
	 */
	task->tk_status = 0;
	if (status >= 0) {
		if (task->tk_rqstp) {
			task->tk_action = call_refresh;
			return;
		}

		rpc_call_rpcerror(task, -EIO);
		return;
	}

	switch (status) {
	case -ENOMEM:
		rpc_delay(task, HZ >> 2);
		fallthrough;
	case -EAGAIN:	/* woken up; retry */
		task->tk_action = call_retry_reserve;
		return;
	default:
		rpc_call_rpcerror(task, status);
	}
}

/*
 * 1c.	Retry reserving an RPC call slot
 */
static void
call_retry_reserve(struct rpc_task *task)
{
	task->tk_status  = 0;
	task->tk_action  = call_reserveresult;
	xprt_retry_reserve(task);
}

/*
 * 2.	Bind and/or refresh the credentials
 */
static void
call_refresh(struct rpc_task *task)
{
	task->tk_action = call_refreshresult;
	task->tk_status = 0;
	task->tk_client->cl_stats->rpcauthrefresh++;
	rpcauth_refreshcred(task);
}

/*
 * 2a.	Process the results of a credential refresh
 */
static void
call_refreshresult(struct rpc_task *task)
{
	int status = task->tk_status;

	task->tk_status = 0;
	task->tk_action = call_refresh;
	switch (status) {
	case 0:
		if (rpcauth_uptodatecred(task)) {
			task->tk_action = call_allocate;
			return;
		}
		/* Use rate-limiting and a max number of retries if refresh
		 * had status 0 but failed to update the cred.
		 */
		fallthrough;
	case -ETIMEDOUT:
		rpc_delay(task, 3*HZ);
		fallthrough;
	case -EAGAIN:
		status = -EACCES;
		fallthrough;
	case -EKEYEXPIRED:
		if (!task->tk_cred_retry)
			break;
		task->tk_cred_retry--;
		trace_rpc_retry_refresh_status(task);
		return;
	}
	trace_rpc_refresh_status(task);
	rpc_call_rpcerror(task, status);
}

/*
 * 2b.	Allocate the buffer. For details, see sched.c:rpc_malloc.
 *	(Note: buffer memory is freed in xprt_release).
 */
static void
call_allocate(struct rpc_task *task)
{
	const struct rpc_auth *auth = task->tk_rqstp->rq_cred->cr_auth;
	struct rpc_rqst *req = task->tk_rqstp;
	struct rpc_xprt *xprt = req->rq_xprt;
	const struct rpc_procinfo *proc = task->tk_msg.rpc_proc;
	int status;

	task->tk_status = 0;
	task->tk_action = call_encode;

	if (req->rq_buffer)
		return;

	if (proc->p_proc != 0) {
		BUG_ON(proc->p_arglen == 0);
		if (proc->p_decode != NULL)
			BUG_ON(proc->p_replen == 0);
	}

	/*
	 * Calculate the size (in quads) of the RPC call
	 * and reply headers, and convert both values
	 * to byte sizes.
	 */
	req->rq_callsize = RPC_CALLHDRSIZE + (auth->au_cslack << 1) +
			   proc->p_arglen;
	req->rq_callsize <<= 2;
	/*
	 * Note: the reply buffer must at minimum allocate enough space
	 * for the 'struct accepted_reply' from RFC5531.
	 */
	req->rq_rcvsize = RPC_REPHDRSIZE + auth->au_rslack + \
			max_t(size_t, proc->p_replen, 2);
	req->rq_rcvsize <<= 2;

	status = xprt->ops->buf_alloc(task);
	trace_rpc_buf_alloc(task, status);
	if (status == 0)
		return;
	if (status != -ENOMEM) {
		rpc_call_rpcerror(task, status);
		return;
	}

	if (RPC_IS_ASYNC(task) || !fatal_signal_pending(current)) {
		task->tk_action = call_allocate;
		rpc_delay(task, HZ>>4);
		return;
	}

	rpc_call_rpcerror(task, -ERESTARTSYS);
}

static int
rpc_task_need_encode(struct rpc_task *task)
{
	return test_bit(RPC_TASK_NEED_XMIT, &task->tk_runstate) == 0 &&
		(!(task->tk_flags & RPC_TASK_SENT) ||
		 !(task->tk_flags & RPC_TASK_NO_RETRANS_TIMEOUT) ||
		 xprt_request_need_retransmit(task));
}

static void
rpc_xdr_encode(struct rpc_task *task)
{
	struct rpc_rqst	*req = task->tk_rqstp;
	struct xdr_stream xdr;

	xdr_buf_init(&req->rq_snd_buf,
		     req->rq_buffer,
		     req->rq_callsize);
	xdr_buf_init(&req->rq_rcv_buf,
		     req->rq_rbuffer,
		     req->rq_rcvsize);

	req->rq_reply_bytes_recvd = 0;
	req->rq_snd_buf.head[0].iov_len = 0;
	xdr_init_encode(&xdr, &req->rq_snd_buf,
			req->rq_snd_buf.head[0].iov_base, req);
	xdr_free_bvec(&req->rq_snd_buf);
	if (rpc_encode_header(task, &xdr))
		return;

	task->tk_status = rpcauth_wrap_req(task, &xdr);
}

/*
 * 3.	Encode arguments of an RPC call
 */
static void
call_encode(struct rpc_task *task)
{
	if (!rpc_task_need_encode(task))
		goto out;

	/* Dequeue task from the receive queue while we're encoding */
	xprt_request_dequeue_xprt(task);
	/* Encode here so that rpcsec_gss can use correct sequence number. */
	rpc_xdr_encode(task);
	/* Did the encode result in an error condition? */
	if (task->tk_status != 0) {
		/* Was the error nonfatal? */
		switch (task->tk_status) {
		case -EAGAIN:
		case -ENOMEM:
			rpc_delay(task, HZ >> 4);
			break;
		case -EKEYEXPIRED:
			if (!task->tk_cred_retry) {
				rpc_exit(task, task->tk_status);
			} else {
				task->tk_action = call_refresh;
				task->tk_cred_retry--;
				trace_rpc_retry_refresh_status(task);
			}
			break;
		default:
			rpc_call_rpcerror(task, task->tk_status);
		}
		return;
	}

	/* Add task to reply queue before transmission to avoid races */
	if (rpc_reply_expected(task))
		xprt_request_enqueue_receive(task);
	xprt_request_enqueue_transmit(task);
out:
	task->tk_action = call_transmit;
	/* Check that the connection is OK */
	if (!xprt_bound(task->tk_xprt))
		task->tk_action = call_bind;
	else if (!xprt_connected(task->tk_xprt))
		task->tk_action = call_connect;
}

/*
 * Helpers to check if the task was already transmitted, and
 * to take action when that is the case.
 */
static bool
rpc_task_transmitted(struct rpc_task *task)
{
	return !test_bit(RPC_TASK_NEED_XMIT, &task->tk_runstate);
}

static void
rpc_task_handle_transmitted(struct rpc_task *task)
{
	xprt_end_transmit(task);
	task->tk_action = call_transmit_status;
}

/*
 * 4.	Get the server port number if not yet set
 */
static void
call_bind(struct rpc_task *task)
{
	struct rpc_xprt *xprt = task->tk_rqstp->rq_xprt;

	if (rpc_task_transmitted(task)) {
		rpc_task_handle_transmitted(task);
		return;
	}

	if (xprt_bound(xprt)) {
		task->tk_action = call_connect;
		return;
	}

	task->tk_action = call_bind_status;
	if (!xprt_prepare_transmit(task))
		return;

	xprt->ops->rpcbind(task);
}

/*
 * 4a.	Sort out bind result
 */
static void
call_bind_status(struct rpc_task *task)
{
	struct rpc_xprt *xprt = task->tk_rqstp->rq_xprt;
	int status = -EIO;

	if (rpc_task_transmitted(task)) {
		rpc_task_handle_transmitted(task);
		return;
	}

	if (task->tk_status >= 0)
		goto out_next;
	if (xprt_bound(xprt)) {
		task->tk_status = 0;
		goto out_next;
	}

	switch (task->tk_status) {
	case -ENOMEM:
		rpc_delay(task, HZ >> 2);
		goto retry_timeout;
	case -EACCES:
		trace_rpcb_prog_unavail_err(task);
		/* fail immediately if this is an RPC ping */
		if (task->tk_msg.rpc_proc->p_proc == 0) {
			status = -EOPNOTSUPP;
			break;
		}
		if (task->tk_rebind_retry == 0)
			break;
		task->tk_rebind_retry--;
		rpc_delay(task, 3*HZ);
		goto retry_timeout;
	case -ENOBUFS:
		rpc_delay(task, HZ >> 2);
		goto retry_timeout;
	case -EAGAIN:
		goto retry_timeout;
	case -ETIMEDOUT:
		trace_rpcb_timeout_err(task);
		goto retry_timeout;
	case -EPFNOSUPPORT:
		/* server doesn't support any rpcbind version we know of */
		trace_rpcb_bind_version_err(task);
		break;
	case -EPROTONOSUPPORT:
		trace_rpcb_bind_version_err(task);
		goto retry_timeout;
	case -ECONNREFUSED:		/* connection problems */
	case -ECONNRESET:
	case -ECONNABORTED:
	case -ENOTCONN:
	case -EHOSTDOWN:
	case -ENETDOWN:
	case -EHOSTUNREACH:
	case -ENETUNREACH:
	case -EPIPE:
		trace_rpcb_unreachable_err(task);
		if (!RPC_IS_SOFTCONN(task)) {
			rpc_delay(task, 5*HZ);
			goto retry_timeout;
		}
		status = task->tk_status;
		break;
	default:
		trace_rpcb_unrecognized_err(task);
	}

	rpc_call_rpcerror(task, status);
	return;
out_next:
	task->tk_action = call_connect;
	return;
retry_timeout:
	task->tk_status = 0;
	task->tk_action = call_bind;
	rpc_check_timeout(task);
}

/*
 * 4b.	Connect to the RPC server
 */
static void
call_connect(struct rpc_task *task)
{
	struct rpc_xprt *xprt = task->tk_rqstp->rq_xprt;

	if (rpc_task_transmitted(task)) {
		rpc_task_handle_transmitted(task);
		return;
	}

	if (xprt_connected(xprt)) {
		task->tk_action = call_transmit;
		return;
	}

	task->tk_action = call_connect_status;
	if (task->tk_status < 0)
		return;
	if (task->tk_flags & RPC_TASK_NOCONNECT) {
		rpc_call_rpcerror(task, -ENOTCONN);
		return;
	}
	if (!xprt_prepare_transmit(task))
		return;
	xprt_connect(task);
}

/*
 * 4c.	Sort out connect result
 */
static void
call_connect_status(struct rpc_task *task)
{
	struct rpc_xprt *xprt = task->tk_rqstp->rq_xprt;
	struct rpc_clnt *clnt = task->tk_client;
	int status = task->tk_status;

	if (rpc_task_transmitted(task)) {
		rpc_task_handle_transmitted(task);
		return;
	}

	trace_rpc_connect_status(task);

	if (task->tk_status == 0) {
		clnt->cl_stats->netreconn++;
		goto out_next;
	}
	if (xprt_connected(xprt)) {
		task->tk_status = 0;
		goto out_next;
	}

	task->tk_status = 0;
	switch (status) {
	case -ECONNREFUSED:
		/* A positive refusal suggests a rebind is needed. */
		if (RPC_IS_SOFTCONN(task))
			break;
		if (clnt->cl_autobind) {
			rpc_force_rebind(clnt);
			goto out_retry;
		}
		fallthrough;
	case -ECONNRESET:
	case -ECONNABORTED:
	case -ENETDOWN:
	case -ENETUNREACH:
	case -EHOSTUNREACH:
	case -EPIPE:
	case -EPROTO:
		xprt_conditional_disconnect(task->tk_rqstp->rq_xprt,
					    task->tk_rqstp->rq_connect_cookie);
		if (RPC_IS_SOFTCONN(task))
			break;
		/* retry with existing socket, after a delay */
		rpc_delay(task, 3*HZ);
		fallthrough;
	case -EADDRINUSE:
	case -ENOTCONN:
	case -EAGAIN:
	case -ETIMEDOUT:
		if (!(task->tk_flags & RPC_TASK_NO_ROUND_ROBIN) &&
		    (task->tk_flags & RPC_TASK_MOVEABLE) &&
		    test_bit(XPRT_REMOVE, &xprt->state)) {
			struct rpc_xprt *saved = task->tk_xprt;
			struct rpc_xprt_switch *xps;

			rcu_read_lock();
			xps = xprt_switch_get(rcu_dereference(clnt->cl_xpi.xpi_xpswitch));
			rcu_read_unlock();
			if (xps->xps_nxprts > 1) {
				long value;

				xprt_release(task);
				value = atomic_long_dec_return(&xprt->queuelen);
				if (value == 0)
					rpc_xprt_switch_remove_xprt(xps, saved);
				xprt_put(saved);
				task->tk_xprt = NULL;
				task->tk_action = call_start;
			}
			xprt_switch_put(xps);
			if (!task->tk_xprt)
				return;
		}
		goto out_retry;
	case -ENOBUFS:
		rpc_delay(task, HZ >> 2);
		goto out_retry;
	}
	rpc_call_rpcerror(task, status);
	return;
out_next:
	task->tk_action = call_transmit;
	return;
out_retry:
	/* Check for timeouts before looping back to call_bind */
	task->tk_action = call_bind;
	rpc_check_timeout(task);
}

/*
 * 5.	Transmit the RPC request, and wait for reply
 */
static void
call_transmit(struct rpc_task *task)
{
	if (rpc_task_transmitted(task)) {
		rpc_task_handle_transmitted(task);
		return;
	}

	task->tk_action = call_transmit_status;
	if (!xprt_prepare_transmit(task))
		return;
	task->tk_status = 0;
	if (test_bit(RPC_TASK_NEED_XMIT, &task->tk_runstate)) {
		if (!xprt_connected(task->tk_xprt)) {
			task->tk_status = -ENOTCONN;
			return;
		}
		xprt_transmit(task);
	}
	xprt_end_transmit(task);
}

/*
 * 5a.	Handle cleanup after a transmission
 */
static void
call_transmit_status(struct rpc_task *task)
{
	task->tk_action = call_status;

	/*
	 * Common case: success.  Force the compiler to put this
	 * test first.
	 */
	if (rpc_task_transmitted(task)) {
		task->tk_status = 0;
		xprt_request_wait_receive(task);
		return;
	}

	switch (task->tk_status) {
	default:
		break;
	case -EBADMSG:
		task->tk_status = 0;
		task->tk_action = call_encode;
		break;
		/*
		 * Special cases: if we've been waiting on the
		 * socket's write_space() callback, or if the
		 * socket just returned a connection error,
		 * then hold onto the transport lock.
		 */
	case -ENOBUFS:
		rpc_delay(task, HZ>>2);
		fallthrough;
	case -EBADSLT:
	case -EAGAIN:
		task->tk_action = call_transmit;
		task->tk_status = 0;
		break;
	case -ECONNREFUSED:
	case -EHOSTDOWN:
	case -ENETDOWN:
	case -EHOSTUNREACH:
	case -ENETUNREACH:
	case -EPERM:
		if (RPC_IS_SOFTCONN(task)) {
			if (!task->tk_msg.rpc_proc->p_proc)
				trace_xprt_ping(task->tk_xprt,
						task->tk_status);
			rpc_call_rpcerror(task, task->tk_status);
			return;
		}
		fallthrough;
	case -ECONNRESET:
	case -ECONNABORTED:
	case -EADDRINUSE:
	case -ENOTCONN:
	case -EPIPE:
		task->tk_action = call_bind;
		task->tk_status = 0;
		break;
	}
	rpc_check_timeout(task);
}

#if defined(CONFIG_SUNRPC_BACKCHANNEL)
static void call_bc_transmit(struct rpc_task *task);
static void call_bc_transmit_status(struct rpc_task *task);

static void
call_bc_encode(struct rpc_task *task)
{
	xprt_request_enqueue_transmit(task);
	task->tk_action = call_bc_transmit;
}

/*
 * 5b.	Send the backchannel RPC reply.  On error, drop the reply.  In
 * addition, disconnect on connectivity errors.
 */
static void
call_bc_transmit(struct rpc_task *task)
{
	task->tk_action = call_bc_transmit_status;
	if (test_bit(RPC_TASK_NEED_XMIT, &task->tk_runstate)) {
		if (!xprt_prepare_transmit(task))
			return;
		task->tk_status = 0;
		xprt_transmit(task);
	}
	xprt_end_transmit(task);
}

static void
call_bc_transmit_status(struct rpc_task *task)
{
	struct rpc_rqst *req = task->tk_rqstp;

	if (rpc_task_transmitted(task))
		task->tk_status = 0;

	switch (task->tk_status) {
	case 0:
		/* Success */
	case -ENETDOWN:
	case -EHOSTDOWN:
	case -EHOSTUNREACH:
	case -ENETUNREACH:
	case -ECONNRESET:
	case -ECONNREFUSED:
	case -EADDRINUSE:
	case -ENOTCONN:
	case -EPIPE:
		break;
	case -ENOBUFS:
		rpc_delay(task, HZ>>2);
		fallthrough;
	case -EBADSLT:
	case -EAGAIN:
		task->tk_status = 0;
		task->tk_action = call_bc_transmit;
		return;
	case -ETIMEDOUT:
		/*
		 * Problem reaching the server.  Disconnect and let the
		 * forechannel reestablish the connection.  The server will
		 * have to retransmit the backchannel request and we'll
		 * reprocess it.  Since these ops are idempotent, there's no
		 * need to cache our reply at this time.
		 */
		printk(KERN_NOTICE "RPC: Could not send backchannel reply "
			"error: %d\n", task->tk_status);
		xprt_conditional_disconnect(req->rq_xprt,
			req->rq_connect_cookie);
		break;
	default:
		/*
		 * We were unable to reply and will have to drop the
		 * request.  The server should reconnect and retransmit.
		 */
		printk(KERN_NOTICE "RPC: Could not send backchannel reply "
			"error: %d\n", task->tk_status);
		break;
	}
	task->tk_action = rpc_exit_task;
}
#endif /* CONFIG_SUNRPC_BACKCHANNEL */

/*
 * 6.	Sort out the RPC call status
 */
static void
call_status(struct rpc_task *task)
{
	struct rpc_clnt	*clnt = task->tk_client;
	int		status;

	if (!task->tk_msg.rpc_proc->p_proc)
		trace_xprt_ping(task->tk_xprt, task->tk_status);

	status = task->tk_status;
	if (status >= 0) {
		task->tk_action = call_decode;
		return;
	}

	trace_rpc_call_status(task);
	task->tk_status = 0;
	switch(status) {
	case -EHOSTDOWN:
	case -ENETDOWN:
	case -EHOSTUNREACH:
	case -ENETUNREACH:
	case -EPERM:
		if (RPC_IS_SOFTCONN(task))
			goto out_exit;
		/*
		 * Delay any retries for 3 seconds, then handle as if it
		 * were a timeout.
		 */
		rpc_delay(task, 3*HZ);
		fallthrough;
	case -ETIMEDOUT:
		break;
	case -ECONNREFUSED:
	case -ECONNRESET:
	case -ECONNABORTED:
	case -ENOTCONN:
		rpc_force_rebind(clnt);
		break;
	case -EADDRINUSE:
		rpc_delay(task, 3*HZ);
		fallthrough;
	case -EPIPE:
	case -EAGAIN:
		break;
	case -EIO:
		/* shutdown or soft timeout */
		goto out_exit;
	default:
		if (clnt->cl_chatty)
			printk("%s: RPC call returned error %d\n",
			       clnt->cl_program->name, -status);
		goto out_exit;
	}
	task->tk_action = call_encode;
	if (status != -ECONNRESET && status != -ECONNABORTED)
		rpc_check_timeout(task);
	return;
out_exit:
	rpc_call_rpcerror(task, status);
}

static bool
rpc_check_connected(const struct rpc_rqst *req)
{
	/* No allocated request or transport? return true */
	if (!req || !req->rq_xprt)
		return true;
	return xprt_connected(req->rq_xprt);
}

static void
rpc_check_timeout(struct rpc_task *task)
{
	struct rpc_clnt	*clnt = task->tk_client;

	if (RPC_SIGNALLED(task)) {
		rpc_call_rpcerror(task, -ERESTARTSYS);
		return;
	}

	if (xprt_adjust_timeout(task->tk_rqstp) == 0)
		return;

	trace_rpc_timeout_status(task);
	task->tk_timeouts++;

	if (RPC_IS_SOFTCONN(task) && !rpc_check_connected(task->tk_rqstp)) {
		rpc_call_rpcerror(task, -ETIMEDOUT);
		return;
	}

	if (RPC_IS_SOFT(task)) {
		/*
		 * Once a "no retrans timeout" soft tasks (a.k.a NFSv4) has
		 * been sent, it should time out only if the transport
		 * connection gets terminally broken.
		 */
		if ((task->tk_flags & RPC_TASK_NO_RETRANS_TIMEOUT) &&
		    rpc_check_connected(task->tk_rqstp))
			return;

		if (clnt->cl_chatty) {
			pr_notice_ratelimited(
				"%s: server %s not responding, timed out\n",
				clnt->cl_program->name,
				task->tk_xprt->servername);
		}
		if (task->tk_flags & RPC_TASK_TIMEOUT)
			rpc_call_rpcerror(task, -ETIMEDOUT);
		else
			__rpc_call_rpcerror(task, -EIO, -ETIMEDOUT);
		return;
	}

	if (!(task->tk_flags & RPC_CALL_MAJORSEEN)) {
		task->tk_flags |= RPC_CALL_MAJORSEEN;
		if (clnt->cl_chatty) {
			pr_notice_ratelimited(
				"%s: server %s not responding, still trying\n",
				clnt->cl_program->name,
				task->tk_xprt->servername);
		}
	}
	rpc_force_rebind(clnt);
	/*
	 * Did our request time out due to an RPCSEC_GSS out-of-sequence
	 * event? RFC2203 requires the server to drop all such requests.
	 */
	rpcauth_invalcred(task);
}

/*
 * 7.	Decode the RPC reply
 */
static void
call_decode(struct rpc_task *task)
{
	struct rpc_clnt	*clnt = task->tk_client;
	struct rpc_rqst	*req = task->tk_rqstp;
	struct xdr_stream xdr;
	int err;

	if (!task->tk_msg.rpc_proc->p_decode) {
		task->tk_action = rpc_exit_task;
		return;
	}

	if (task->tk_flags & RPC_CALL_MAJORSEEN) {
		if (clnt->cl_chatty) {
			pr_notice_ratelimited("%s: server %s OK\n",
				clnt->cl_program->name,
				task->tk_xprt->servername);
		}
		task->tk_flags &= ~RPC_CALL_MAJORSEEN;
	}

	/*
	 * Did we ever call xprt_complete_rqst()? If not, we should assume
	 * the message is incomplete.
	 */
	err = -EAGAIN;
	if (!req->rq_reply_bytes_recvd)
		goto out;

	/* Ensure that we see all writes made by xprt_complete_rqst()
	 * before it changed req->rq_reply_bytes_recvd.
	 */
	smp_rmb();

	req->rq_rcv_buf.len = req->rq_private_buf.len;
	trace_rpc_xdr_recvfrom(task, &req->rq_rcv_buf);

	/* Check that the softirq receive buffer is valid */
	WARN_ON(memcmp(&req->rq_rcv_buf, &req->rq_private_buf,
				sizeof(req->rq_rcv_buf)) != 0);

	xdr_init_decode(&xdr, &req->rq_rcv_buf,
			req->rq_rcv_buf.head[0].iov_base, req);
	err = rpc_decode_header(task, &xdr);
out:
	switch (err) {
	case 0:
		task->tk_action = rpc_exit_task;
		task->tk_status = rpcauth_unwrap_resp(task, &xdr);
		return;
	case -EAGAIN:
		task->tk_status = 0;
		if (task->tk_client->cl_discrtry)
			xprt_conditional_disconnect(req->rq_xprt,
						    req->rq_connect_cookie);
		task->tk_action = call_encode;
		rpc_check_timeout(task);
		break;
	case -EKEYREJECTED:
		task->tk_action = call_reserve;
		rpc_check_timeout(task);
		rpcauth_invalcred(task);
		/* Ensure we obtain a new XID if we retry! */
		xprt_release(task);
	}
}

static int
rpc_encode_header(struct rpc_task *task, struct xdr_stream *xdr)
{
	struct rpc_clnt *clnt = task->tk_client;
	struct rpc_rqst	*req = task->tk_rqstp;
	__be32 *p;
	int error;

	error = -EMSGSIZE;
	p = xdr_reserve_space(xdr, RPC_CALLHDRSIZE << 2);
	if (!p)
		goto out_fail;
	*p++ = req->rq_xid;
	*p++ = rpc_call;
	*p++ = cpu_to_be32(RPC_VERSION);
	*p++ = cpu_to_be32(clnt->cl_prog);
	*p++ = cpu_to_be32(clnt->cl_vers);
	*p   = cpu_to_be32(task->tk_msg.rpc_proc->p_proc);

	error = rpcauth_marshcred(task, xdr);
	if (error < 0)
		goto out_fail;
	return 0;
out_fail:
	trace_rpc_bad_callhdr(task);
	rpc_call_rpcerror(task, error);
	return error;
}

static noinline int
rpc_decode_header(struct rpc_task *task, struct xdr_stream *xdr)
{
	struct rpc_clnt *clnt = task->tk_client;
	int error;
	__be32 *p;

	/* RFC-1014 says that the representation of XDR data must be a
	 * multiple of four bytes
	 * - if it isn't pointer subtraction in the NFS client may give
	 *   undefined results
	 */
	if (task->tk_rqstp->rq_rcv_buf.len & 3)
		goto out_unparsable;

	p = xdr_inline_decode(xdr, 3 * sizeof(*p));
	if (!p)
		goto out_unparsable;
	p++;	/* skip XID */
	if (*p++ != rpc_reply)
		goto out_unparsable;
	if (*p++ != rpc_msg_accepted)
		goto out_msg_denied;

	error = rpcauth_checkverf(task, xdr);
	if (error)
		goto out_verifier;

	p = xdr_inline_decode(xdr, sizeof(*p));
	if (!p)
		goto out_unparsable;
	switch (*p) {
	case rpc_success:
		return 0;
	case rpc_prog_unavail:
		trace_rpc__prog_unavail(task);
		error = -EPFNOSUPPORT;
		goto out_err;
	case rpc_prog_mismatch:
		trace_rpc__prog_mismatch(task);
		error = -EPROTONOSUPPORT;
		goto out_err;
	case rpc_proc_unavail:
		trace_rpc__proc_unavail(task);
		error = -EOPNOTSUPP;
		goto out_err;
	case rpc_garbage_args:
	case rpc_system_err:
		trace_rpc__garbage_args(task);
		error = -EIO;
		break;
	default:
		goto out_unparsable;
	}

out_garbage:
	clnt->cl_stats->rpcgarbage++;
	if (task->tk_garb_retry) {
		task->tk_garb_retry--;
		task->tk_action = call_encode;
		return -EAGAIN;
	}
out_err:
	rpc_call_rpcerror(task, error);
	return error;

out_unparsable:
	trace_rpc__unparsable(task);
	error = -EIO;
	goto out_garbage;

out_verifier:
	trace_rpc_bad_verifier(task);
	goto out_garbage;

out_msg_denied:
	error = -EACCES;
	p = xdr_inline_decode(xdr, sizeof(*p));
	if (!p)
		goto out_unparsable;
	switch (*p++) {
	case rpc_auth_error:
		break;
	case rpc_mismatch:
		trace_rpc__mismatch(task);
		error = -EPROTONOSUPPORT;
		goto out_err;
	default:
		goto out_unparsable;
	}

	p = xdr_inline_decode(xdr, sizeof(*p));
	if (!p)
		goto out_unparsable;
	switch (*p++) {
	case rpc_autherr_rejectedcred:
	case rpc_autherr_rejectedverf:
	case rpcsec_gsserr_credproblem:
	case rpcsec_gsserr_ctxproblem:
		if (!task->tk_cred_retry)
			break;
		task->tk_cred_retry--;
		trace_rpc__stale_creds(task);
		return -EKEYREJECTED;
	case rpc_autherr_badcred:
	case rpc_autherr_badverf:
		/* possibly garbled cred/verf? */
		if (!task->tk_garb_retry)
			break;
		task->tk_garb_retry--;
		trace_rpc__bad_creds(task);
		task->tk_action = call_encode;
		return -EAGAIN;
	case rpc_autherr_tooweak:
		trace_rpc__auth_tooweak(task);
		pr_warn("RPC: server %s requires stronger authentication.\n",
			task->tk_xprt->servername);
		break;
	default:
		goto out_unparsable;
	}
	goto out_err;
}

static void rpcproc_encode_null(struct rpc_rqst *rqstp, struct xdr_stream *xdr,
		const void *obj)
{
}

static int rpcproc_decode_null(struct rpc_rqst *rqstp, struct xdr_stream *xdr,
		void *obj)
{
	return 0;
}

static const struct rpc_procinfo rpcproc_null = {
	.p_encode = rpcproc_encode_null,
	.p_decode = rpcproc_decode_null,
};

static void
rpc_null_call_prepare(struct rpc_task *task, void *data)
{
	task->tk_flags &= ~RPC_TASK_NO_RETRANS_TIMEOUT;
	rpc_call_start(task);
}

static const struct rpc_call_ops rpc_null_ops = {
	.rpc_call_prepare = rpc_null_call_prepare,
	.rpc_call_done = rpc_default_callback,
};

static
struct rpc_task *rpc_call_null_helper(struct rpc_clnt *clnt,
		struct rpc_xprt *xprt, struct rpc_cred *cred, int flags,
		const struct rpc_call_ops *ops, void *data)
{
	struct rpc_message msg = {
		.rpc_proc = &rpcproc_null,
	};
	struct rpc_task_setup task_setup_data = {
		.rpc_client = clnt,
		.rpc_xprt = xprt,
		.rpc_message = &msg,
		.rpc_op_cred = cred,
		.callback_ops = ops ?: &rpc_null_ops,
		.callback_data = data,
		.flags = flags | RPC_TASK_SOFT | RPC_TASK_SOFTCONN |
			 RPC_TASK_NULLCREDS,
	};

	return rpc_run_task(&task_setup_data);
}

struct rpc_task *rpc_call_null(struct rpc_clnt *clnt, struct rpc_cred *cred, int flags)
{
	return rpc_call_null_helper(clnt, NULL, cred, flags, NULL, NULL);
}
EXPORT_SYMBOL_GPL(rpc_call_null);

static int rpc_ping(struct rpc_clnt *clnt)
{
	struct rpc_task	*task;
	int status;

	task = rpc_call_null_helper(clnt, NULL, NULL, 0, NULL, NULL);
	if (IS_ERR(task))
		return PTR_ERR(task);
	status = task->tk_status;
	rpc_put_task(task);
	return status;
}

struct rpc_cb_add_xprt_calldata {
	struct rpc_xprt_switch *xps;
	struct rpc_xprt *xprt;
};

static void rpc_cb_add_xprt_done(struct rpc_task *task, void *calldata)
{
	struct rpc_cb_add_xprt_calldata *data = calldata;

	if (task->tk_status == 0)
		rpc_xprt_switch_add_xprt(data->xps, data->xprt);
}

static void rpc_cb_add_xprt_release(void *calldata)
{
	struct rpc_cb_add_xprt_calldata *data = calldata;

	xprt_put(data->xprt);
	xprt_switch_put(data->xps);
	kfree(data);
}

static const struct rpc_call_ops rpc_cb_add_xprt_call_ops = {
	.rpc_call_prepare = rpc_null_call_prepare,
	.rpc_call_done = rpc_cb_add_xprt_done,
	.rpc_release = rpc_cb_add_xprt_release,
};

/**
 * rpc_clnt_test_and_add_xprt - Test and add a new transport to a rpc_clnt
 * @clnt: pointer to struct rpc_clnt
 * @xps: pointer to struct rpc_xprt_switch,
 * @xprt: pointer struct rpc_xprt
 * @dummy: unused
 */
int rpc_clnt_test_and_add_xprt(struct rpc_clnt *clnt,
		struct rpc_xprt_switch *xps, struct rpc_xprt *xprt,
		void *dummy)
{
	struct rpc_cb_add_xprt_calldata *data;
	struct rpc_task *task;

	if (xps->xps_nunique_destaddr_xprts + 1 > clnt->cl_max_connect) {
		rcu_read_lock();
		pr_warn("SUNRPC: reached max allowed number (%d) did not add "
			"transport to server: %s\n", clnt->cl_max_connect,
			rpc_peeraddr2str(clnt, RPC_DISPLAY_ADDR));
		rcu_read_unlock();
		return -EINVAL;
	}

	data = kmalloc(sizeof(*data), GFP_NOFS);
	if (!data)
		return -ENOMEM;
	data->xps = xprt_switch_get(xps);
	data->xprt = xprt_get(xprt);
	if (rpc_xprt_switch_has_addr(data->xps, (struct sockaddr *)&xprt->addr)) {
		rpc_cb_add_xprt_release(data);
		goto success;
	}

	task = rpc_call_null_helper(clnt, xprt, NULL, RPC_TASK_ASYNC,
			&rpc_cb_add_xprt_call_ops, data);
	data->xps->xps_nunique_destaddr_xprts++;
	rpc_put_task(task);
success:
	return 1;
}
EXPORT_SYMBOL_GPL(rpc_clnt_test_and_add_xprt);

/**
 * rpc_clnt_setup_test_and_add_xprt()
 *
 * This is an rpc_clnt_add_xprt setup() function which returns 1 so:
 *   1) caller of the test function must dereference the rpc_xprt_switch
 *   and the rpc_xprt.
 *   2) test function must call rpc_xprt_switch_add_xprt, usually in
 *   the rpc_call_done routine.
 *
 * Upon success (return of 1), the test function adds the new
 * transport to the rpc_clnt xprt switch
 *
 * @clnt: struct rpc_clnt to get the new transport
 * @xps:  the rpc_xprt_switch to hold the new transport
 * @xprt: the rpc_xprt to test
 * @data: a struct rpc_add_xprt_test pointer that holds the test function
 *        and test function call data
 */
int rpc_clnt_setup_test_and_add_xprt(struct rpc_clnt *clnt,
				     struct rpc_xprt_switch *xps,
				     struct rpc_xprt *xprt,
				     void *data)
{
	struct rpc_task *task;
	struct rpc_add_xprt_test *xtest = (struct rpc_add_xprt_test *)data;
	int status = -EADDRINUSE;

	xprt = xprt_get(xprt);
	xprt_switch_get(xps);

	if (rpc_xprt_switch_has_addr(xps, (struct sockaddr *)&xprt->addr))
		goto out_err;

	/* Test the connection */
	task = rpc_call_null_helper(clnt, xprt, NULL, 0, NULL, NULL);
	if (IS_ERR(task)) {
		status = PTR_ERR(task);
		goto out_err;
	}
	status = task->tk_status;
	rpc_put_task(task);

	if (status < 0)
		goto out_err;

	/* rpc_xprt_switch and rpc_xprt are deferrenced by add_xprt_test() */
	xtest->add_xprt_test(clnt, xprt, xtest->data);

	xprt_put(xprt);
	xprt_switch_put(xps);

	/* so that rpc_clnt_add_xprt does not call rpc_xprt_switch_add_xprt */
	return 1;
out_err:
	xprt_put(xprt);
	xprt_switch_put(xps);
	pr_info("RPC:   rpc_clnt_test_xprt failed: %d addr %s not added\n",
		status, xprt->address_strings[RPC_DISPLAY_ADDR]);
	return status;
}
EXPORT_SYMBOL_GPL(rpc_clnt_setup_test_and_add_xprt);

/**
 * rpc_clnt_add_xprt - Add a new transport to a rpc_clnt
 * @clnt: pointer to struct rpc_clnt
 * @xprtargs: pointer to struct xprt_create
 * @setup: callback to test and/or set up the connection
 * @data: pointer to setup function data
 *
 * Creates a new transport using the parameters set in args and
 * adds it to clnt.
 * If ping is set, then test that connectivity succeeds before
 * adding the new transport.
 *
 */
int rpc_clnt_add_xprt(struct rpc_clnt *clnt,
		struct xprt_create *xprtargs,
		int (*setup)(struct rpc_clnt *,
			struct rpc_xprt_switch *,
			struct rpc_xprt *,
			void *),
		void *data)
{
	struct rpc_xprt_switch *xps;
	struct rpc_xprt *xprt;
	unsigned long connect_timeout;
	unsigned long reconnect_timeout;
	unsigned char resvport, reuseport;
	int ret = 0;

	rcu_read_lock();
	xps = xprt_switch_get(rcu_dereference(clnt->cl_xpi.xpi_xpswitch));
	xprt = xprt_iter_xprt(&clnt->cl_xpi);
	if (xps == NULL || xprt == NULL) {
		rcu_read_unlock();
		xprt_switch_put(xps);
		return -EAGAIN;
	}
	resvport = xprt->resvport;
	reuseport = xprt->reuseport;
	connect_timeout = xprt->connect_timeout;
	reconnect_timeout = xprt->max_reconnect_timeout;
	rcu_read_unlock();

	xprt = xprt_create_transport(xprtargs);
	if (IS_ERR(xprt)) {
		ret = PTR_ERR(xprt);
		goto out_put_switch;
	}
	xprt->resvport = resvport;
	xprt->reuseport = reuseport;
	if (xprt->ops->set_connect_timeout != NULL)
		xprt->ops->set_connect_timeout(xprt,
				connect_timeout,
				reconnect_timeout);

	rpc_xprt_switch_set_roundrobin(xps);
	if (setup) {
		ret = setup(clnt, xps, xprt, data);
		if (ret != 0)
			goto out_put_xprt;
	}
	rpc_xprt_switch_add_xprt(xps, xprt);
out_put_xprt:
	xprt_put(xprt);
out_put_switch:
	xprt_switch_put(xps);
	return ret;
}
EXPORT_SYMBOL_GPL(rpc_clnt_add_xprt);

struct connect_timeout_data {
	unsigned long connect_timeout;
	unsigned long reconnect_timeout;
};

static int
rpc_xprt_set_connect_timeout(struct rpc_clnt *clnt,
		struct rpc_xprt *xprt,
		void *data)
{
	struct connect_timeout_data *timeo = data;

	if (xprt->ops->set_connect_timeout)
		xprt->ops->set_connect_timeout(xprt,
				timeo->connect_timeout,
				timeo->reconnect_timeout);
	return 0;
}

void
rpc_set_connect_timeout(struct rpc_clnt *clnt,
		unsigned long connect_timeout,
		unsigned long reconnect_timeout)
{
	struct connect_timeout_data timeout = {
		.connect_timeout = connect_timeout,
		.reconnect_timeout = reconnect_timeout,
	};
	rpc_clnt_iterate_for_each_xprt(clnt,
			rpc_xprt_set_connect_timeout,
			&timeout);
}
EXPORT_SYMBOL_GPL(rpc_set_connect_timeout);

void rpc_clnt_xprt_switch_put(struct rpc_clnt *clnt)
{
	rcu_read_lock();
	xprt_switch_put(rcu_dereference(clnt->cl_xpi.xpi_xpswitch));
	rcu_read_unlock();
}
EXPORT_SYMBOL_GPL(rpc_clnt_xprt_switch_put);

void rpc_clnt_xprt_switch_add_xprt(struct rpc_clnt *clnt, struct rpc_xprt *xprt)
{
	rcu_read_lock();
	rpc_xprt_switch_add_xprt(rcu_dereference(clnt->cl_xpi.xpi_xpswitch),
				 xprt);
	rcu_read_unlock();
}
EXPORT_SYMBOL_GPL(rpc_clnt_xprt_switch_add_xprt);

bool rpc_clnt_xprt_switch_has_addr(struct rpc_clnt *clnt,
				   const struct sockaddr *sap)
{
	struct rpc_xprt_switch *xps;
	bool ret;

	rcu_read_lock();
	xps = rcu_dereference(clnt->cl_xpi.xpi_xpswitch);
	ret = rpc_xprt_switch_has_addr(xps, sap);
	rcu_read_unlock();
	return ret;
}
EXPORT_SYMBOL_GPL(rpc_clnt_xprt_switch_has_addr);

#if IS_ENABLED(CONFIG_SUNRPC_DEBUG)
static void rpc_show_header(void)
{
	printk(KERN_INFO "-pid- flgs status -client- --rqstp- "
		"-timeout ---ops--\n");
}

static void rpc_show_task(const struct rpc_clnt *clnt,
			  const struct rpc_task *task)
{
	const char *rpc_waitq = "none";

	if (RPC_IS_QUEUED(task))
		rpc_waitq = rpc_qname(task->tk_waitqueue);

	printk(KERN_INFO "%5u %04x %6d %8p %8p %8ld %8p %sv%u %s a:%ps q:%s\n",
		task->tk_pid, task->tk_flags, task->tk_status,
		clnt, task->tk_rqstp, rpc_task_timeout(task), task->tk_ops,
		clnt->cl_program->name, clnt->cl_vers, rpc_proc_name(task),
		task->tk_action, rpc_waitq);
}

void rpc_show_tasks(struct net *net)
{
	struct rpc_clnt *clnt;
	struct rpc_task *task;
	int header = 0;
	struct sunrpc_net *sn = net_generic(net, sunrpc_net_id);

	spin_lock(&sn->rpc_client_lock);
	list_for_each_entry(clnt, &sn->all_clients, cl_clients) {
		spin_lock(&clnt->cl_lock);
		list_for_each_entry(task, &clnt->cl_tasks, tk_task) {
			if (!header) {
				rpc_show_header();
				header++;
			}
			rpc_show_task(clnt, task);
		}
		spin_unlock(&clnt->cl_lock);
	}
	spin_unlock(&sn->rpc_client_lock);
}
#endif

#if IS_ENABLED(CONFIG_SUNRPC_SWAP)
static int
rpc_clnt_swap_activate_callback(struct rpc_clnt *clnt,
		struct rpc_xprt *xprt,
		void *dummy)
{
	return xprt_enable_swap(xprt);
}

int
rpc_clnt_swap_activate(struct rpc_clnt *clnt)
{
	if (atomic_inc_return(&clnt->cl_swapper) == 1)
		return rpc_clnt_iterate_for_each_xprt(clnt,
				rpc_clnt_swap_activate_callback, NULL);
	return 0;
}
EXPORT_SYMBOL_GPL(rpc_clnt_swap_activate);

static int
rpc_clnt_swap_deactivate_callback(struct rpc_clnt *clnt,
		struct rpc_xprt *xprt,
		void *dummy)
{
	xprt_disable_swap(xprt);
	return 0;
}

void
rpc_clnt_swap_deactivate(struct rpc_clnt *clnt)
{
	if (atomic_dec_if_positive(&clnt->cl_swapper) == 0)
		rpc_clnt_iterate_for_each_xprt(clnt,
				rpc_clnt_swap_deactivate_callback, NULL);
}
EXPORT_SYMBOL_GPL(rpc_clnt_swap_deactivate);
#endif /* CONFIG_SUNRPC_SWAP */<|MERGE_RESOLUTION|>--- conflicted
+++ resolved
@@ -1076,26 +1076,6 @@
 static
 void rpc_task_set_client(struct rpc_task *task, struct rpc_clnt *clnt)
 {
-<<<<<<< HEAD
-
-	if (clnt != NULL) {
-		rpc_task_set_transport(task, clnt);
-		task->tk_client = clnt;
-		refcount_inc(&clnt->cl_count);
-		if (clnt->cl_softrtry)
-			task->tk_flags |= RPC_TASK_SOFT;
-		if (clnt->cl_softerr)
-			task->tk_flags |= RPC_TASK_TIMEOUT;
-		if (clnt->cl_noretranstimeo)
-			task->tk_flags |= RPC_TASK_NO_RETRANS_TIMEOUT;
-		if (atomic_read(&clnt->cl_swapper))
-			task->tk_flags |= RPC_TASK_SWAPPER;
-		/* Add to the client's list of all tasks */
-		spin_lock(&clnt->cl_lock);
-		list_add_tail(&task->tk_task, &clnt->cl_tasks);
-		spin_unlock(&clnt->cl_lock);
-	}
-=======
 	rpc_task_set_transport(task, clnt);
 	task->tk_client = clnt;
 	refcount_inc(&clnt->cl_count);
@@ -1111,7 +1091,6 @@
 	spin_lock(&clnt->cl_lock);
 	list_add_tail(&task->tk_task, &clnt->cl_tasks);
 	spin_unlock(&clnt->cl_lock);
->>>>>>> df0cc57e
 }
 
 static void
