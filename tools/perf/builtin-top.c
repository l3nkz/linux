/*
 * builtin-top.c
 *
 * Builtin top command: Display a continuously updated profile of
 * any workload, CPU or specific PID.
 *
 * Copyright (C) 2008, Red Hat Inc, Ingo Molnar <mingo@redhat.com>
 *		 2011, Red Hat Inc, Arnaldo Carvalho de Melo <acme@redhat.com>
 *
 * Improvements and fixes by:
 *
 *   Arjan van de Ven <arjan@linux.intel.com>
 *   Yanmin Zhang <yanmin.zhang@intel.com>
 *   Wu Fengguang <fengguang.wu@intel.com>
 *   Mike Galbraith <efault@gmx.de>
 *   Paul Mackerras <paulus@samba.org>
 *
 * Released under the GPL v2. (and only v2, not any later version)
 */
#include "builtin.h"

#include "perf.h"

#include "util/annotate.h"
#include "util/config.h"
#include "util/color.h"
#include "util/drv_configs.h"
#include "util/evlist.h"
#include "util/evsel.h"
#include "util/event.h"
#include "util/machine.h"
#include "util/session.h"
#include "util/symbol.h"
#include "util/thread.h"
#include "util/thread_map.h"
#include "util/top.h"
#include <linux/rbtree.h>
#include <subcmd/parse-options.h>
#include "util/parse-events.h"
#include "util/cpumap.h"
#include "util/xyarray.h"
#include "util/sort.h"
#include "util/term.h"
#include "util/intlist.h"
#include "util/parse-branch-options.h"
#include "arch/common.h"

#include "util/debug.h"

#include <assert.h>
#include <elf.h>
#include <fcntl.h>

#include <stdio.h>
#include <termios.h>
#include <unistd.h>
#include <inttypes.h>

#include <errno.h>
#include <time.h>
#include <sched.h>
#include <signal.h>

#include <sys/syscall.h>
#include <sys/ioctl.h>
#include <poll.h>
#include <sys/prctl.h>
#include <sys/wait.h>
#include <sys/uio.h>
#include <sys/utsname.h>
#include <sys/mman.h>

#include <linux/stringify.h>
#include <linux/time64.h>
#include <linux/types.h>

#include "sane_ctype.h"

static volatile int done;

#define HEADER_LINE_NR  5

static void perf_top__update_print_entries(struct perf_top *top)
{
	top->print_entries = top->winsize.ws_row - HEADER_LINE_NR;
}

static void perf_top__sig_winch(int sig __maybe_unused,
				siginfo_t *info __maybe_unused, void *arg)
{
	struct perf_top *top = arg;

	get_term_dimensions(&top->winsize);
	perf_top__update_print_entries(top);
}

static int perf_top__parse_source(struct perf_top *top, struct hist_entry *he)
{
	struct symbol *sym;
	struct annotation *notes;
	struct map *map;
	int err = -1;

	if (!he || !he->ms.sym)
		return -1;

	sym = he->ms.sym;
	map = he->ms.map;

	/*
	 * We can't annotate with just /proc/kallsyms
	 */
	if (map->dso->symtab_type == DSO_BINARY_TYPE__KALLSYMS &&
	    !dso__is_kcore(map->dso)) {
		pr_err("Can't annotate %s: No vmlinux file was found in the "
		       "path\n", sym->name);
		sleep(1);
		return -1;
	}

	notes = symbol__annotation(sym);
	if (notes->src != NULL) {
		pthread_mutex_lock(&notes->lock);
		goto out_assign;
	}

	pthread_mutex_lock(&notes->lock);

	if (symbol__alloc_hist(sym) < 0) {
		pthread_mutex_unlock(&notes->lock);
		pr_err("Not enough memory for annotating '%s' symbol!\n",
		       sym->name);
		sleep(1);
		return err;
	}

<<<<<<< HEAD
	err = symbol__disassemble(sym, map, NULL, 0, NULL);
=======
	err = symbol__disassemble(sym, map, NULL, 0, NULL, NULL);
>>>>>>> bb176f67
	if (err == 0) {
out_assign:
		top->sym_filter_entry = he;
	} else {
		char msg[BUFSIZ];
		symbol__strerror_disassemble(sym, map, err, msg, sizeof(msg));
		pr_err("Couldn't annotate %s: %s\n", sym->name, msg);
	}

	pthread_mutex_unlock(&notes->lock);
	return err;
}

static void __zero_source_counters(struct hist_entry *he)
{
	struct symbol *sym = he->ms.sym;
	symbol__annotate_zero_histograms(sym);
}

static void ui__warn_map_erange(struct map *map, struct symbol *sym, u64 ip)
{
	struct utsname uts;
	int err = uname(&uts);

	ui__warning("Out of bounds address found:\n\n"
		    "Addr:   %" PRIx64 "\n"
		    "DSO:    %s %c\n"
		    "Map:    %" PRIx64 "-%" PRIx64 "\n"
		    "Symbol: %" PRIx64 "-%" PRIx64 " %c %s\n"
		    "Arch:   %s\n"
		    "Kernel: %s\n"
		    "Tools:  %s\n\n"
		    "Not all samples will be on the annotation output.\n\n"
		    "Please report to linux-kernel@vger.kernel.org\n",
		    ip, map->dso->long_name, dso__symtab_origin(map->dso),
		    map->start, map->end, sym->start, sym->end,
		    sym->binding == STB_GLOBAL ? 'g' :
		    sym->binding == STB_LOCAL  ? 'l' : 'w', sym->name,
		    err ? "[unknown]" : uts.machine,
		    err ? "[unknown]" : uts.release, perf_version_string);
	if (use_browser <= 0)
		sleep(5);

	map->erange_warned = true;
}

static void perf_top__record_precise_ip(struct perf_top *top,
					struct hist_entry *he,
					struct perf_sample *sample,
					int counter, u64 ip)
{
	struct annotation *notes;
	struct symbol *sym = he->ms.sym;
	int err = 0;

	if (sym == NULL || (use_browser == 0 &&
			    (top->sym_filter_entry == NULL ||
			     top->sym_filter_entry->ms.sym != sym)))
		return;

	notes = symbol__annotation(sym);

	if (pthread_mutex_trylock(&notes->lock))
		return;

	err = hist_entry__inc_addr_samples(he, sample, counter, ip);

	pthread_mutex_unlock(&notes->lock);

	if (unlikely(err)) {
		/*
		 * This function is now called with he->hists->lock held.
		 * Release it before going to sleep.
		 */
		pthread_mutex_unlock(&he->hists->lock);

		if (err == -ERANGE && !he->ms.map->erange_warned)
			ui__warn_map_erange(he->ms.map, sym, ip);
		else if (err == -ENOMEM) {
			pr_err("Not enough memory for annotating '%s' symbol!\n",
			       sym->name);
			sleep(1);
		}

		pthread_mutex_lock(&he->hists->lock);
	}
}

static void perf_top__show_details(struct perf_top *top)
{
	struct hist_entry *he = top->sym_filter_entry;
	struct annotation *notes;
	struct symbol *symbol;
	int more;

	if (!he)
		return;

	symbol = he->ms.sym;
	notes = symbol__annotation(symbol);

	pthread_mutex_lock(&notes->lock);

	if (notes->src == NULL)
		goto out_unlock;

	printf("Showing %s for %s\n", perf_evsel__name(top->sym_evsel), symbol->name);
	printf("  Events  Pcnt (>=%d%%)\n", top->sym_pcnt_filter);

	more = symbol__annotate_printf(symbol, he->ms.map, top->sym_evsel,
				       0, top->sym_pcnt_filter, top->print_entries, 4);

	if (top->evlist->enabled) {
		if (top->zero)
			symbol__annotate_zero_histogram(symbol, top->sym_evsel->idx);
		else
			symbol__annotate_decay_histogram(symbol, top->sym_evsel->idx);
	}
	if (more != 0)
		printf("%d lines not displayed, maybe increase display entries [e]\n", more);
out_unlock:
	pthread_mutex_unlock(&notes->lock);
}

static void perf_top__print_sym_table(struct perf_top *top)
{
	char bf[160];
	int printed = 0;
	const int win_width = top->winsize.ws_col - 1;
	struct perf_evsel *evsel = top->sym_evsel;
	struct hists *hists = evsel__hists(evsel);

	puts(CONSOLE_CLEAR);

	perf_top__header_snprintf(top, bf, sizeof(bf));
	printf("%s\n", bf);

	perf_top__reset_sample_counters(top);

	printf("%-*.*s\n", win_width, win_width, graph_dotted_line);

	if (hists->stats.nr_lost_warned !=
	    hists->stats.nr_events[PERF_RECORD_LOST]) {
		hists->stats.nr_lost_warned =
			      hists->stats.nr_events[PERF_RECORD_LOST];
		color_fprintf(stdout, PERF_COLOR_RED,
			      "WARNING: LOST %d chunks, Check IO/CPU overload",
			      hists->stats.nr_lost_warned);
		++printed;
	}

	if (top->sym_filter_entry) {
		perf_top__show_details(top);
		return;
	}

	if (top->evlist->enabled) {
		if (top->zero) {
			hists__delete_entries(hists);
		} else {
			hists__decay_entries(hists, top->hide_user_symbols,
					     top->hide_kernel_symbols);
		}
	}

	hists__collapse_resort(hists, NULL);
	perf_evsel__output_resort(evsel, NULL);

	hists__output_recalc_col_len(hists, top->print_entries - printed);
	putchar('\n');
	hists__fprintf(hists, false, top->print_entries - printed, win_width,
		       top->min_percent, stdout, symbol_conf.use_callchain);
}

static void prompt_integer(int *target, const char *msg)
{
	char *buf = malloc(0), *p;
	size_t dummy = 0;
	int tmp;

	fprintf(stdout, "\n%s: ", msg);
	if (getline(&buf, &dummy, stdin) < 0)
		return;

	p = strchr(buf, '\n');
	if (p)
		*p = 0;

	p = buf;
	while(*p) {
		if (!isdigit(*p))
			goto out_free;
		p++;
	}
	tmp = strtoul(buf, NULL, 10);
	*target = tmp;
out_free:
	free(buf);
}

static void prompt_percent(int *target, const char *msg)
{
	int tmp = 0;

	prompt_integer(&tmp, msg);
	if (tmp >= 0 && tmp <= 100)
		*target = tmp;
}

static void perf_top__prompt_symbol(struct perf_top *top, const char *msg)
{
	char *buf = malloc(0), *p;
	struct hist_entry *syme = top->sym_filter_entry, *n, *found = NULL;
	struct hists *hists = evsel__hists(top->sym_evsel);
	struct rb_node *next;
	size_t dummy = 0;

	/* zero counters of active symbol */
	if (syme) {
		__zero_source_counters(syme);
		top->sym_filter_entry = NULL;
	}

	fprintf(stdout, "\n%s: ", msg);
	if (getline(&buf, &dummy, stdin) < 0)
		goto out_free;

	p = strchr(buf, '\n');
	if (p)
		*p = 0;

	next = rb_first(&hists->entries);
	while (next) {
		n = rb_entry(next, struct hist_entry, rb_node);
		if (n->ms.sym && !strcmp(buf, n->ms.sym->name)) {
			found = n;
			break;
		}
		next = rb_next(&n->rb_node);
	}

	if (!found) {
		fprintf(stderr, "Sorry, %s is not active.\n", buf);
		sleep(1);
	} else
		perf_top__parse_source(top, found);

out_free:
	free(buf);
}

static void perf_top__print_mapped_keys(struct perf_top *top)
{
	char *name = NULL;

	if (top->sym_filter_entry) {
		struct symbol *sym = top->sym_filter_entry->ms.sym;
		name = sym->name;
	}

	fprintf(stdout, "\nMapped keys:\n");
	fprintf(stdout, "\t[d]     display refresh delay.             \t(%d)\n", top->delay_secs);
	fprintf(stdout, "\t[e]     display entries (lines).           \t(%d)\n", top->print_entries);

	if (top->evlist->nr_entries > 1)
		fprintf(stdout, "\t[E]     active event counter.              \t(%s)\n", perf_evsel__name(top->sym_evsel));

	fprintf(stdout, "\t[f]     profile display filter (count).    \t(%d)\n", top->count_filter);

	fprintf(stdout, "\t[F]     annotate display filter (percent). \t(%d%%)\n", top->sym_pcnt_filter);
	fprintf(stdout, "\t[s]     annotate symbol.                   \t(%s)\n", name?: "NULL");
	fprintf(stdout, "\t[S]     stop annotation.\n");

	fprintf(stdout,
		"\t[K]     hide kernel_symbols symbols.     \t(%s)\n",
		top->hide_kernel_symbols ? "yes" : "no");
	fprintf(stdout,
		"\t[U]     hide user symbols.               \t(%s)\n",
		top->hide_user_symbols ? "yes" : "no");
	fprintf(stdout, "\t[z]     toggle sample zeroing.             \t(%d)\n", top->zero ? 1 : 0);
	fprintf(stdout, "\t[qQ]    quit.\n");
}

static int perf_top__key_mapped(struct perf_top *top, int c)
{
	switch (c) {
		case 'd':
		case 'e':
		case 'f':
		case 'z':
		case 'q':
		case 'Q':
		case 'K':
		case 'U':
		case 'F':
		case 's':
		case 'S':
			return 1;
		case 'E':
			return top->evlist->nr_entries > 1 ? 1 : 0;
		default:
			break;
	}

	return 0;
}

static bool perf_top__handle_keypress(struct perf_top *top, int c)
{
	bool ret = true;

	if (!perf_top__key_mapped(top, c)) {
		struct pollfd stdin_poll = { .fd = 0, .events = POLLIN };
		struct termios save;

		perf_top__print_mapped_keys(top);
		fprintf(stdout, "\nEnter selection, or unmapped key to continue: ");
		fflush(stdout);

		set_term_quiet_input(&save);

		poll(&stdin_poll, 1, -1);
		c = getc(stdin);

		tcsetattr(0, TCSAFLUSH, &save);
		if (!perf_top__key_mapped(top, c))
			return ret;
	}

	switch (c) {
		case 'd':
			prompt_integer(&top->delay_secs, "Enter display delay");
			if (top->delay_secs < 1)
				top->delay_secs = 1;
			break;
		case 'e':
			prompt_integer(&top->print_entries, "Enter display entries (lines)");
			if (top->print_entries == 0) {
				struct sigaction act = {
					.sa_sigaction = perf_top__sig_winch,
					.sa_flags     = SA_SIGINFO,
				};
				perf_top__sig_winch(SIGWINCH, NULL, top);
				sigaction(SIGWINCH, &act, NULL);
			} else {
				signal(SIGWINCH, SIG_DFL);
			}
			break;
		case 'E':
			if (top->evlist->nr_entries > 1) {
				/* Select 0 as the default event: */
				int counter = 0;

				fprintf(stderr, "\nAvailable events:");

				evlist__for_each_entry(top->evlist, top->sym_evsel)
					fprintf(stderr, "\n\t%d %s", top->sym_evsel->idx, perf_evsel__name(top->sym_evsel));

				prompt_integer(&counter, "Enter details event counter");

				if (counter >= top->evlist->nr_entries) {
					top->sym_evsel = perf_evlist__first(top->evlist);
					fprintf(stderr, "Sorry, no such event, using %s.\n", perf_evsel__name(top->sym_evsel));
					sleep(1);
					break;
				}
				evlist__for_each_entry(top->evlist, top->sym_evsel)
					if (top->sym_evsel->idx == counter)
						break;
			} else
				top->sym_evsel = perf_evlist__first(top->evlist);
			break;
		case 'f':
			prompt_integer(&top->count_filter, "Enter display event count filter");
			break;
		case 'F':
			prompt_percent(&top->sym_pcnt_filter,
				       "Enter details display event filter (percent)");
			break;
		case 'K':
			top->hide_kernel_symbols = !top->hide_kernel_symbols;
			break;
		case 'q':
		case 'Q':
			printf("exiting.\n");
			if (top->dump_symtab)
				perf_session__fprintf_dsos(top->session, stderr);
			ret = false;
			break;
		case 's':
			perf_top__prompt_symbol(top, "Enter details symbol");
			break;
		case 'S':
			if (!top->sym_filter_entry)
				break;
			else {
				struct hist_entry *syme = top->sym_filter_entry;

				top->sym_filter_entry = NULL;
				__zero_source_counters(syme);
			}
			break;
		case 'U':
			top->hide_user_symbols = !top->hide_user_symbols;
			break;
		case 'z':
			top->zero = !top->zero;
			break;
		default:
			break;
	}

	return ret;
}

static void perf_top__sort_new_samples(void *arg)
{
	struct perf_top *t = arg;
	struct perf_evsel *evsel = t->sym_evsel;
	struct hists *hists;

	perf_top__reset_sample_counters(t);

	if (t->evlist->selected != NULL)
		t->sym_evsel = t->evlist->selected;

	hists = evsel__hists(evsel);

	if (t->evlist->enabled) {
		if (t->zero) {
			hists__delete_entries(hists);
		} else {
			hists__decay_entries(hists, t->hide_user_symbols,
					     t->hide_kernel_symbols);
		}
	}

	hists__collapse_resort(hists, NULL);
	perf_evsel__output_resort(evsel, NULL);
}

static void *display_thread_tui(void *arg)
{
	struct perf_evsel *pos;
	struct perf_top *top = arg;
	const char *help = "For a higher level overview, try: perf top --sort comm,dso";
	struct hist_browser_timer hbt = {
		.timer		= perf_top__sort_new_samples,
		.arg		= top,
		.refresh	= top->delay_secs,
	};

	/* In order to read symbols from other namespaces perf to  needs to call
	 * setns(2).  This isn't permitted if the struct_fs has multiple users.
	 * unshare(2) the fs so that we may continue to setns into namespaces
	 * that we're observing.
	 */
	unshare(CLONE_FS);

	perf_top__sort_new_samples(top);

	/*
	 * Initialize the uid_filter_str, in the future the TUI will allow
	 * Zooming in/out UIDs. For now juse use whatever the user passed
	 * via --uid.
	 */
	evlist__for_each_entry(top->evlist, pos) {
		struct hists *hists = evsel__hists(pos);
		hists->uid_filter_str = top->record_opts.target.uid_str;
	}

	perf_evlist__tui_browse_hists(top->evlist, help, &hbt,
				      top->min_percent,
				      &top->session->header.env);

	done = 1;
	return NULL;
}

static void display_sig(int sig __maybe_unused)
{
	done = 1;
}

static void display_setup_sig(void)
{
	signal(SIGSEGV, sighandler_dump_stack);
	signal(SIGFPE, sighandler_dump_stack);
	signal(SIGINT,  display_sig);
	signal(SIGQUIT, display_sig);
	signal(SIGTERM, display_sig);
}

static void *display_thread(void *arg)
{
	struct pollfd stdin_poll = { .fd = 0, .events = POLLIN };
	struct termios save;
	struct perf_top *top = arg;
	int delay_msecs, c;

	/* In order to read symbols from other namespaces perf to  needs to call
	 * setns(2).  This isn't permitted if the struct_fs has multiple users.
	 * unshare(2) the fs so that we may continue to setns into namespaces
	 * that we're observing.
	 */
	unshare(CLONE_FS);

	display_setup_sig();
	pthread__unblock_sigwinch();
repeat:
	delay_msecs = top->delay_secs * MSEC_PER_SEC;
	set_term_quiet_input(&save);
	/* trash return*/
	getc(stdin);

	while (!done) {
		perf_top__print_sym_table(top);
		/*
		 * Either timeout expired or we got an EINTR due to SIGWINCH,
		 * refresh screen in both cases.
		 */
		switch (poll(&stdin_poll, 1, delay_msecs)) {
		case 0:
			continue;
		case -1:
			if (errno == EINTR)
				continue;
			__fallthrough;
		default:
			c = getc(stdin);
			tcsetattr(0, TCSAFLUSH, &save);

			if (perf_top__handle_keypress(top, c))
				goto repeat;
			done = 1;
		}
	}

	tcsetattr(0, TCSAFLUSH, &save);
	return NULL;
}

static int hist_iter__top_callback(struct hist_entry_iter *iter,
				   struct addr_location *al, bool single,
				   void *arg)
{
	struct perf_top *top = arg;
	struct hist_entry *he = iter->he;
	struct perf_evsel *evsel = iter->evsel;

	if (perf_hpp_list.sym && single)
		perf_top__record_precise_ip(top, he, iter->sample, evsel->idx, al->addr);

	hist__account_cycles(iter->sample->branch_stack, al, iter->sample,
		     !(top->record_opts.branch_stack & PERF_SAMPLE_BRANCH_ANY));
	return 0;
}

static void perf_event__process_sample(struct perf_tool *tool,
				       const union perf_event *event,
				       struct perf_evsel *evsel,
				       struct perf_sample *sample,
				       struct machine *machine)
{
	struct perf_top *top = container_of(tool, struct perf_top, tool);
	struct addr_location al;
	int err;

	if (!machine && perf_guest) {
		static struct intlist *seen;

		if (!seen)
			seen = intlist__new(NULL);

		if (!intlist__has_entry(seen, sample->pid)) {
			pr_err("Can't find guest [%d]'s kernel information\n",
				sample->pid);
			intlist__add(seen, sample->pid);
		}
		return;
	}

	if (!machine) {
		pr_err("%u unprocessable samples recorded.\r",
		       top->session->evlist->stats.nr_unprocessable_samples++);
		return;
	}

	if (event->header.misc & PERF_RECORD_MISC_EXACT_IP)
		top->exact_samples++;

	if (machine__resolve(machine, &al, sample) < 0)
		return;

	if (!machine->kptr_restrict_warned &&
	    symbol_conf.kptr_restrict &&
	    al.cpumode == PERF_RECORD_MISC_KERNEL) {
		ui__warning(
"Kernel address maps (/proc/{kallsyms,modules}) are restricted.\n\n"
"Check /proc/sys/kernel/kptr_restrict.\n\n"
"Kernel%s samples will not be resolved.\n",
			  al.map && !RB_EMPTY_ROOT(&al.map->dso->symbols[MAP__FUNCTION]) ?
			  " modules" : "");
		if (use_browser <= 0)
			sleep(5);
		machine->kptr_restrict_warned = true;
	}

	if (al.sym == NULL) {
		const char *msg = "Kernel samples will not be resolved.\n";
		/*
		 * As we do lazy loading of symtabs we only will know if the
		 * specified vmlinux file is invalid when we actually have a
		 * hit in kernel space and then try to load it. So if we get
		 * here and there are _no_ symbols in the DSO backing the
		 * kernel map, bail out.
		 *
		 * We may never get here, for instance, if we use -K/
		 * --hide-kernel-symbols, even if the user specifies an
		 * invalid --vmlinux ;-)
		 */
		if (!machine->kptr_restrict_warned && !top->vmlinux_warned &&
		    al.map == machine->vmlinux_maps[MAP__FUNCTION] &&
		    RB_EMPTY_ROOT(&al.map->dso->symbols[MAP__FUNCTION])) {
			if (symbol_conf.vmlinux_name) {
				char serr[256];
				dso__strerror_load(al.map->dso, serr, sizeof(serr));
				ui__warning("The %s file can't be used: %s\n%s",
					    symbol_conf.vmlinux_name, serr, msg);
			} else {
				ui__warning("A vmlinux file was not found.\n%s",
					    msg);
			}

			if (use_browser <= 0)
				sleep(5);
			top->vmlinux_warned = true;
		}
	}

	if (al.sym == NULL || !al.sym->idle) {
		struct hists *hists = evsel__hists(evsel);
		struct hist_entry_iter iter = {
			.evsel		= evsel,
			.sample 	= sample,
			.add_entry_cb 	= hist_iter__top_callback,
		};

		if (symbol_conf.cumulate_callchain)
			iter.ops = &hist_iter_cumulative;
		else
			iter.ops = &hist_iter_normal;

		pthread_mutex_lock(&hists->lock);

		err = hist_entry_iter__add(&iter, &al, top->max_stack, top);
		if (err < 0)
			pr_err("Problem incrementing symbol period, skipping event\n");

		pthread_mutex_unlock(&hists->lock);
	}

	addr_location__put(&al);
}

static void perf_top__mmap_read_idx(struct perf_top *top, int idx)
{
	struct perf_sample sample;
	struct perf_evsel *evsel;
	struct perf_session *session = top->session;
	union perf_event *event;
	struct machine *machine;
	int ret;

	while ((event = perf_evlist__mmap_read(top->evlist, idx)) != NULL) {
		ret = perf_evlist__parse_sample(top->evlist, event, &sample);
		if (ret) {
			pr_err("Can't parse sample, err = %d\n", ret);
			goto next_event;
		}

		evsel = perf_evlist__id2evsel(session->evlist, sample.id);
		assert(evsel != NULL);

		if (event->header.type == PERF_RECORD_SAMPLE)
			++top->samples;

		switch (sample.cpumode) {
		case PERF_RECORD_MISC_USER:
			++top->us_samples;
			if (top->hide_user_symbols)
				goto next_event;
			machine = &session->machines.host;
			break;
		case PERF_RECORD_MISC_KERNEL:
			++top->kernel_samples;
			if (top->hide_kernel_symbols)
				goto next_event;
			machine = &session->machines.host;
			break;
		case PERF_RECORD_MISC_GUEST_KERNEL:
			++top->guest_kernel_samples;
			machine = perf_session__find_machine(session,
							     sample.pid);
			break;
		case PERF_RECORD_MISC_GUEST_USER:
			++top->guest_us_samples;
			/*
			 * TODO: we don't process guest user from host side
			 * except simple counting.
			 */
			goto next_event;
		default:
			if (event->header.type == PERF_RECORD_SAMPLE)
				goto next_event;
			machine = &session->machines.host;
			break;
		}


		if (event->header.type == PERF_RECORD_SAMPLE) {
			perf_event__process_sample(&top->tool, event, evsel,
						   &sample, machine);
		} else if (event->header.type < PERF_RECORD_MAX) {
			hists__inc_nr_events(evsel__hists(evsel), event->header.type);
			machine__process_event(machine, event, &sample);
		} else
			++session->evlist->stats.nr_unknown_events;
next_event:
		perf_evlist__mmap_consume(top->evlist, idx);
	}
}

static void perf_top__mmap_read(struct perf_top *top)
{
	int i;

	for (i = 0; i < top->evlist->nr_mmaps; i++)
		perf_top__mmap_read_idx(top, i);
}

static int perf_top__start_counters(struct perf_top *top)
{
	char msg[BUFSIZ];
	struct perf_evsel *counter;
	struct perf_evlist *evlist = top->evlist;
	struct record_opts *opts = &top->record_opts;

	perf_evlist__config(evlist, opts, &callchain_param);

	evlist__for_each_entry(evlist, counter) {
try_again:
		if (perf_evsel__open(counter, top->evlist->cpus,
				     top->evlist->threads) < 0) {
			if (perf_evsel__fallback(counter, errno, msg, sizeof(msg))) {
				if (verbose > 0)
					ui__warning("%s\n", msg);
				goto try_again;
			}

			perf_evsel__open_strerror(counter, &opts->target,
						  errno, msg, sizeof(msg));
			ui__error("%s\n", msg);
			goto out_err;
		}
	}

	if (perf_evlist__mmap(evlist, opts->mmap_pages, false) < 0) {
		ui__error("Failed to mmap with %d (%s)\n",
			    errno, str_error_r(errno, msg, sizeof(msg)));
		goto out_err;
	}

	return 0;

out_err:
	return -1;
}

static int callchain_param__setup_sample_type(struct callchain_param *callchain)
{
	if (!perf_hpp_list.sym) {
		if (callchain->enabled) {
			ui__error("Selected -g but \"sym\" not present in --sort/-s.");
			return -EINVAL;
		}
	} else if (callchain->mode != CHAIN_NONE) {
		if (callchain_register_param(callchain) < 0) {
			ui__error("Can't register callchain params.\n");
			return -EINVAL;
		}
	}

	return 0;
}

static int __cmd_top(struct perf_top *top)
{
	char msg[512];
	struct perf_evsel *pos;
	struct perf_evsel_config_term *err_term;
	struct perf_evlist *evlist = top->evlist;
	struct record_opts *opts = &top->record_opts;
	pthread_t thread;
	int ret;

	top->session = perf_session__new(NULL, false, NULL);
	if (top->session == NULL)
		return -1;

	if (!objdump_path) {
		ret = perf_env__lookup_objdump(&top->session->header.env);
		if (ret)
			goto out_delete;
	}

	ret = callchain_param__setup_sample_type(&callchain_param);
	if (ret)
		goto out_delete;

	if (perf_session__register_idle_thread(top->session) < 0)
		goto out_delete;

	machine__synthesize_threads(&top->session->machines.host, &opts->target,
				    top->evlist->threads, false, opts->proc_map_timeout);

	if (perf_hpp_list.socket) {
		ret = perf_env__read_cpu_topology_map(&perf_env);
		if (ret < 0)
			goto out_err_cpu_topo;
	}

	ret = perf_top__start_counters(top);
	if (ret)
		goto out_delete;

	ret = perf_evlist__apply_drv_configs(evlist, &pos, &err_term);
	if (ret) {
		pr_err("failed to set config \"%s\" on event %s with %d (%s)\n",
			err_term->val.drv_cfg, perf_evsel__name(pos), errno,
			str_error_r(errno, msg, sizeof(msg)));
		goto out_delete;
	}

	top->session->evlist = top->evlist;
	perf_session__set_id_hdr_size(top->session);

	/*
	 * When perf is starting the traced process, all the events (apart from
	 * group members) have enable_on_exec=1 set, so don't spoil it by
	 * prematurely enabling them.
	 *
	 * XXX 'top' still doesn't start workloads like record, trace, but should,
	 * so leave the check here.
	 */
        if (!target__none(&opts->target))
                perf_evlist__enable(top->evlist);

	/* Wait for a minimal set of events before starting the snapshot */
	perf_evlist__poll(top->evlist, 100);

	perf_top__mmap_read(top);

	ret = -1;
	if (pthread_create(&thread, NULL, (use_browser > 0 ? display_thread_tui :
							    display_thread), top)) {
		ui__error("Could not create display thread.\n");
		goto out_delete;
	}

	if (top->realtime_prio) {
		struct sched_param param;

		param.sched_priority = top->realtime_prio;
		if (sched_setscheduler(0, SCHED_FIFO, &param)) {
			ui__error("Could not set realtime priority.\n");
			goto out_join;
		}
	}

	while (!done) {
		u64 hits = top->samples;

		perf_top__mmap_read(top);

		if (hits == top->samples)
			ret = perf_evlist__poll(top->evlist, 100);
	}

	ret = 0;
out_join:
	pthread_join(thread, NULL);
out_delete:
	perf_session__delete(top->session);
	top->session = NULL;

	return ret;

out_err_cpu_topo: {
	char errbuf[BUFSIZ];
	const char *err = str_error_r(-ret, errbuf, sizeof(errbuf));

	ui__error("Could not read the CPU topology map: %s\n", err);
	goto out_delete;
}
}

static int
callchain_opt(const struct option *opt, const char *arg, int unset)
{
	symbol_conf.use_callchain = true;
	return record_callchain_opt(opt, arg, unset);
}

static int
parse_callchain_opt(const struct option *opt, const char *arg, int unset)
{
	struct callchain_param *callchain = opt->value;

	callchain->enabled = !unset;
	callchain->record_mode = CALLCHAIN_FP;

	/*
	 * --no-call-graph
	 */
	if (unset) {
		symbol_conf.use_callchain = false;
		callchain->record_mode = CALLCHAIN_NONE;
		return 0;
	}

	return parse_callchain_top_opt(arg);
}

static int perf_top_config(const char *var, const char *value, void *cb __maybe_unused)
{
	if (!strcmp(var, "top.call-graph"))
		var = "call-graph.record-mode"; /* fall-through */
	if (!strcmp(var, "top.children")) {
		symbol_conf.cumulate_callchain = perf_config_bool(var, value);
		return 0;
	}

	return 0;
}

static int
parse_percent_limit(const struct option *opt, const char *arg,
		    int unset __maybe_unused)
{
	struct perf_top *top = opt->value;

	top->min_percent = strtof(arg, NULL);
	return 0;
}

const char top_callchain_help[] = CALLCHAIN_RECORD_HELP CALLCHAIN_REPORT_HELP
	"\n\t\t\t\tDefault: fp,graph,0.5,caller,function";

int cmd_top(int argc, const char **argv)
{
	char errbuf[BUFSIZ];
	struct perf_top top = {
		.count_filter	     = 5,
		.delay_secs	     = 2,
		.record_opts = {
			.mmap_pages	= UINT_MAX,
			.user_freq	= UINT_MAX,
			.user_interval	= ULLONG_MAX,
			.freq		= 4000, /* 4 KHz */
			.target		= {
				.uses_mmap   = true,
			},
			.proc_map_timeout    = 500,
		},
		.max_stack	     = sysctl_perf_event_max_stack,
		.sym_pcnt_filter     = 5,
	};
	struct record_opts *opts = &top.record_opts;
	struct target *target = &opts->target;
	const struct option options[] = {
	OPT_CALLBACK('e', "event", &top.evlist, "event",
		     "event selector. use 'perf list' to list available events",
		     parse_events_option),
	OPT_U64('c', "count", &opts->user_interval, "event period to sample"),
	OPT_STRING('p', "pid", &target->pid, "pid",
		    "profile events on existing process id"),
	OPT_STRING('t', "tid", &target->tid, "tid",
		    "profile events on existing thread id"),
	OPT_BOOLEAN('a', "all-cpus", &target->system_wide,
			    "system-wide collection from all CPUs"),
	OPT_STRING('C', "cpu", &target->cpu_list, "cpu",
		    "list of cpus to monitor"),
	OPT_STRING('k', "vmlinux", &symbol_conf.vmlinux_name,
		   "file", "vmlinux pathname"),
	OPT_BOOLEAN(0, "ignore-vmlinux", &symbol_conf.ignore_vmlinux,
		    "don't load vmlinux even if found"),
	OPT_BOOLEAN('K', "hide_kernel_symbols", &top.hide_kernel_symbols,
		    "hide kernel symbols"),
	OPT_CALLBACK('m', "mmap-pages", &opts->mmap_pages, "pages",
		     "number of mmap data pages",
		     perf_evlist__parse_mmap_pages),
	OPT_INTEGER('r', "realtime", &top.realtime_prio,
		    "collect data with this RT SCHED_FIFO priority"),
	OPT_INTEGER('d', "delay", &top.delay_secs,
		    "number of seconds to delay between refreshes"),
	OPT_BOOLEAN('D', "dump-symtab", &top.dump_symtab,
			    "dump the symbol table used for profiling"),
	OPT_INTEGER('f', "count-filter", &top.count_filter,
		    "only display functions with more events than this"),
	OPT_BOOLEAN(0, "group", &opts->group,
			    "put the counters into a counter group"),
	OPT_BOOLEAN('i', "no-inherit", &opts->no_inherit,
		    "child tasks do not inherit counters"),
	OPT_STRING(0, "sym-annotate", &top.sym_filter, "symbol name",
		    "symbol to annotate"),
	OPT_BOOLEAN('z', "zero", &top.zero, "zero history across updates"),
	OPT_UINTEGER('F', "freq", &opts->user_freq, "profile at this frequency"),
	OPT_INTEGER('E', "entries", &top.print_entries,
		    "display this many functions"),
	OPT_BOOLEAN('U', "hide_user_symbols", &top.hide_user_symbols,
		    "hide user symbols"),
	OPT_BOOLEAN(0, "tui", &top.use_tui, "Use the TUI interface"),
	OPT_BOOLEAN(0, "stdio", &top.use_stdio, "Use the stdio interface"),
	OPT_INCR('v', "verbose", &verbose,
		    "be more verbose (show counter open errors, etc)"),
	OPT_STRING('s', "sort", &sort_order, "key[,key2...]",
		   "sort by key(s): pid, comm, dso, symbol, parent, cpu, srcline, ..."
		   " Please refer the man page for the complete list."),
	OPT_STRING(0, "fields", &field_order, "key[,keys...]",
		   "output field(s): overhead, period, sample plus all of sort keys"),
	OPT_BOOLEAN('n', "show-nr-samples", &symbol_conf.show_nr_samples,
		    "Show a column with the number of samples"),
	OPT_CALLBACK_NOOPT('g', NULL, &callchain_param,
			   NULL, "enables call-graph recording and display",
			   &callchain_opt),
	OPT_CALLBACK(0, "call-graph", &callchain_param,
		     "record_mode[,record_size],print_type,threshold[,print_limit],order,sort_key[,branch]",
		     top_callchain_help, &parse_callchain_opt),
	OPT_BOOLEAN(0, "children", &symbol_conf.cumulate_callchain,
		    "Accumulate callchains of children and show total overhead as well"),
	OPT_INTEGER(0, "max-stack", &top.max_stack,
		    "Set the maximum stack depth when parsing the callchain. "
		    "Default: kernel.perf_event_max_stack or " __stringify(PERF_MAX_STACK_DEPTH)),
	OPT_CALLBACK(0, "ignore-callees", NULL, "regex",
		   "ignore callees of these functions in call graphs",
		   report_parse_ignore_callees_opt),
	OPT_BOOLEAN(0, "show-total-period", &symbol_conf.show_total_period,
		    "Show a column with the sum of periods"),
	OPT_STRING(0, "dsos", &symbol_conf.dso_list_str, "dso[,dso...]",
		   "only consider symbols in these dsos"),
	OPT_STRING(0, "comms", &symbol_conf.comm_list_str, "comm[,comm...]",
		   "only consider symbols in these comms"),
	OPT_STRING(0, "symbols", &symbol_conf.sym_list_str, "symbol[,symbol...]",
		   "only consider these symbols"),
	OPT_BOOLEAN(0, "source", &symbol_conf.annotate_src,
		    "Interleave source code with assembly code (default)"),
	OPT_BOOLEAN(0, "asm-raw", &symbol_conf.annotate_asm_raw,
		    "Display raw encoding of assembly instructions (default)"),
	OPT_BOOLEAN(0, "demangle-kernel", &symbol_conf.demangle_kernel,
		    "Enable kernel symbol demangling"),
	OPT_STRING(0, "objdump", &objdump_path, "path",
		    "objdump binary to use for disassembly and annotations"),
	OPT_STRING('M', "disassembler-style", &disassembler_style, "disassembler style",
		   "Specify disassembler style (e.g. -M intel for intel syntax)"),
	OPT_STRING('u', "uid", &target->uid_str, "user", "user to profile"),
	OPT_CALLBACK(0, "percent-limit", &top, "percent",
		     "Don't show entries under that percent", parse_percent_limit),
	OPT_CALLBACK(0, "percentage", NULL, "relative|absolute",
		     "How to display percentage of filtered entries", parse_filter_percentage),
	OPT_STRING('w', "column-widths", &symbol_conf.col_width_list_str,
		   "width[,width...]",
		   "don't try to adjust column width, use these fixed values"),
	OPT_UINTEGER(0, "proc-map-timeout", &opts->proc_map_timeout,
			"per thread proc mmap processing timeout in ms"),
	OPT_CALLBACK_NOOPT('b', "branch-any", &opts->branch_stack,
		     "branch any", "sample any taken branches",
		     parse_branch_stack),
	OPT_CALLBACK('j', "branch-filter", &opts->branch_stack,
		     "branch filter mask", "branch stack filter modes",
		     parse_branch_stack),
	OPT_BOOLEAN(0, "raw-trace", &symbol_conf.raw_trace,
		    "Show raw trace event output (do not use print fmt or plugins)"),
	OPT_BOOLEAN(0, "hierarchy", &symbol_conf.report_hierarchy,
		    "Show entries in a hierarchy"),
	OPT_BOOLEAN(0, "force", &symbol_conf.force, "don't complain, do it"),
	OPT_END()
	};
	const char * const top_usage[] = {
		"perf top [<options>]",
		NULL
	};
	int status = hists__init();

	if (status < 0)
		return status;

	top.evlist = perf_evlist__new();
	if (top.evlist == NULL)
		return -ENOMEM;

	status = perf_config(perf_top_config, &top);
	if (status)
		return status;

	argc = parse_options(argc, argv, options, top_usage, 0);
	if (argc)
		usage_with_options(top_usage, options);

	if (!top.evlist->nr_entries &&
	    perf_evlist__add_default(top.evlist) < 0) {
		pr_err("Not enough memory for event selector list\n");
		goto out_delete_evlist;
	}

	if (symbol_conf.report_hierarchy) {
		/* disable incompatible options */
		symbol_conf.event_group = false;
		symbol_conf.cumulate_callchain = false;

		if (field_order) {
			pr_err("Error: --hierarchy and --fields options cannot be used together\n");
			parse_options_usage(top_usage, options, "fields", 0);
			parse_options_usage(NULL, options, "hierarchy", 0);
			goto out_delete_evlist;
		}
	}

	sort__mode = SORT_MODE__TOP;
	/* display thread wants entries to be collapsed in a different tree */
	perf_hpp_list.need_collapse = 1;

	if (top.use_stdio)
		use_browser = 0;
	else if (top.use_tui)
		use_browser = 1;

	setup_browser(false);

	if (setup_sorting(top.evlist) < 0) {
		if (sort_order)
			parse_options_usage(top_usage, options, "s", 1);
		if (field_order)
			parse_options_usage(sort_order ? NULL : top_usage,
					    options, "fields", 0);
		goto out_delete_evlist;
	}

	status = target__validate(target);
	if (status) {
		target__strerror(target, status, errbuf, BUFSIZ);
		ui__warning("%s\n", errbuf);
	}

	status = target__parse_uid(target);
	if (status) {
		int saved_errno = errno;

		target__strerror(target, status, errbuf, BUFSIZ);
		ui__error("%s\n", errbuf);

		status = -saved_errno;
		goto out_delete_evlist;
	}

	if (target__none(target))
		target->system_wide = true;

	if (perf_evlist__create_maps(top.evlist, target) < 0) {
		ui__error("Couldn't create thread/CPU maps: %s\n",
			  errno == ENOENT ? "No such process" : str_error_r(errno, errbuf, sizeof(errbuf)));
		goto out_delete_evlist;
	}

	symbol_conf.nr_events = top.evlist->nr_entries;

	if (top.delay_secs < 1)
		top.delay_secs = 1;

	if (record_opts__config(opts)) {
		status = -EINVAL;
		goto out_delete_evlist;
	}

	top.sym_evsel = perf_evlist__first(top.evlist);

	if (!callchain_param.enabled) {
		symbol_conf.cumulate_callchain = false;
		perf_hpp__cancel_cumulate();
	}

	if (symbol_conf.cumulate_callchain && !callchain_param.order_set)
		callchain_param.order = ORDER_CALLER;

	status = symbol__annotation_init();
	if (status < 0)
		goto out_delete_evlist;

	symbol_conf.try_vmlinux_path = (symbol_conf.vmlinux_name == NULL);
	if (symbol__init(NULL) < 0)
		return -1;

	sort__setup_elide(stdout);

	get_term_dimensions(&top.winsize);
	if (top.print_entries == 0) {
		struct sigaction act = {
			.sa_sigaction = perf_top__sig_winch,
			.sa_flags     = SA_SIGINFO,
		};
		perf_top__update_print_entries(&top);
		sigaction(SIGWINCH, &act, NULL);
	}

	status = __cmd_top(&top);

out_delete_evlist:
	perf_evlist__delete(top.evlist);

	return status;
}<|MERGE_RESOLUTION|>--- conflicted
+++ resolved
@@ -134,11 +134,7 @@
 		return err;
 	}
 
-<<<<<<< HEAD
-	err = symbol__disassemble(sym, map, NULL, 0, NULL);
-=======
 	err = symbol__disassemble(sym, map, NULL, 0, NULL, NULL);
->>>>>>> bb176f67
 	if (err == 0) {
 out_assign:
 		top->sym_filter_entry = he;
